package spire
package laws

import spire.algebra._
import spire.implicits._

import org.typelevel.discipline.Predicate

import org.scalacheck.{Arbitrary, Prop}
import org.scalacheck.Arbitrary._
import org.scalacheck.Prop._

object RingLaws {
  def apply[A : Eq : Arbitrary](implicit _pred: Predicate[A]) = new RingLaws[A] {
    def Arb = implicitly[Arbitrary[A]]
    def pred = _pred
    val nonZeroLaws = new GroupLaws[A] {
      def Arb = Arbitrary(arbitrary[A] filter _pred)
      def Equ = Eq[A]
    }
  }
}

trait RingLaws[A] extends GroupLaws[A] {

  // must be a val (stable identifier)
  val nonZeroLaws: GroupLaws[A]
  def pred: Predicate[A]

  def withPred(_pred: Predicate[A], replace: Boolean = true): RingLaws[A] = RingLaws[A](
    Equ,
    Arb,
    if (replace) _pred else pred && _pred
  )

  implicit def Arb: Arbitrary[A]
  implicit def Equ: Eq[A] = nonZeroLaws.Equ


  // multiplicative groups

  def multiplicativeSemigroup(implicit A: MultiplicativeSemigroup[A]) = new MultiplicativeProperties(
    base = _.semigroup(A.multiplicative),
    parent = None,
    "pow(a, 1) === a" → forAll((a: A) =>
      A.pow(a, 1) === a
    ),
    "pow(a, 2) === a * a" → forAll((a: A) =>
      A.pow(a, 2) === (a * a)
<<<<<<< HEAD
    ),
    "tryProduct" → forAll((a: A) =>
      (A.tryProduct(Seq.empty[A]) === Option.empty[A]) &&
      (A.tryProduct(Seq(a)) === Option(a)) &&
      (A.tryProduct(Seq(a, a)) === Option(a * a)) &&
      (A.tryProduct(Seq(a, a, a)) === Option(a * a * a))
=======
>>>>>>> dc22ebb7
    )
  )

  def multiplicativeMonoid(implicit A: MultiplicativeMonoid[A]) = new MultiplicativeProperties(
    base = _.monoid(A.multiplicative),
    parent = Some(multiplicativeSemigroup),
    "pow(a, 0) === one" → forAll((a: A) =>
      A.pow(a, 0) === A.one
<<<<<<< HEAD
    ),
    "prod(Nil) === one" → forAll((a: A) =>
      A.prod(Nil) === A.one
=======
>>>>>>> dc22ebb7
    ),
    "product(Nil) === one" → forAll((a: A) =>
      A.product(Nil) === A.one
    )
  )

  def multiplicativeCMonoid(implicit A: MultiplicativeCMonoid[A]) = new MultiplicativeProperties(
    base = _.cMonoid(A.multiplicative),
    parent = Some(multiplicativeMonoid)
  )

  def multiplicativeGroup(implicit A: MultiplicativeGroup[A]) = new MultiplicativeProperties(
    base = _.group(A.multiplicative),
    parent = Some(multiplicativeMonoid),
    "reciprocal consistent" → forAll((x: A) =>
      pred(x) ==> ((A.one / x) === x.reciprocal)
    )
  )

  def multiplicativeAbGroup(implicit A: MultiplicativeAbGroup[A]) = new MultiplicativeProperties(
    base = _.abGroup(A.multiplicative),
    parent = Some(multiplicativeGroup)
  )


  // rings

  def semiring(implicit A: Semiring[A]) = new RingProperties(
    name = "semiring",
    al = additiveSemigroup,
    ml = multiplicativeSemigroup,
    parents = Seq.empty,
    "distributive" → forAll((x: A, y: A, z: A) =>
      (x * (y + z) === (x * y + x * z)) && (((x + y) * z) === (x * z + y * z))
    ),
    "pow" → forAll((x: A) =>
      ((x pow 1) === x) && ((x pow 2) === x * x) && ((x pow 3) === x * x * x)
    )
  )

  def rng(implicit A: Rng[A]) = new RingProperties(
    name = "rng",
    al = additiveAbGroup,
    ml = multiplicativeSemigroup,
    parents = Seq(semiring)
  )

  def rig(implicit A: Rig[A]) = new RingProperties(
    name = "rig",
    al = additiveCMonoid,
    ml = multiplicativeMonoid,
    parents = Seq(semiring)
  )

<<<<<<< HEAD
=======

>>>>>>> dc22ebb7
  def cRig(implicit A: CRig[A]) = new RingProperties(
    name = "commutative rig",
    al = additiveCMonoid,
    ml = multiplicativeCMonoid,
    parents = Seq(semiring)
  )

  def ring(implicit A: Ring[A]) = new RingProperties(
    // TODO fromParents
    name = "ring",
    al = additiveAbGroup,
    ml = multiplicativeMonoid,
    parents = Seq(rig, rng)
  )

<<<<<<< HEAD
=======
  def divisionRing(implicit A: DivisionRing[A]) = new RingProperties(
    name = "divisionRing",
    al = additiveAbGroup,
    ml = multiplicativeGroup,
    parents = Seq(ring)
  ) {
    override def nonZero = true
  }

>>>>>>> dc22ebb7
  def cRing(implicit A: CRing[A]) = new RingProperties(
    name = "commutative ring",
    al = additiveAbGroup,
    ml = multiplicativeCMonoid,
    parents = Seq(ring)
  )

<<<<<<< HEAD
  def gcdRing(implicit A: GCDRing[A]) = RingProperties.fromParent(
    name = "gcd domain",
    parent = cRing,
    "gcd/lcm" → forAll { (x: A, y: A) =>
      import spire.syntax.gcdRing._
      val d = x gcd y
      val m = x lcm y
      x * y === d * m
    },
    // TODO: DISABLED as Rational.gcd is not commutative
/*    "gcd is commutative" → forAll { (x: A, y: A) =>
      import spire.syntax.gcdRing._
        (x gcd y) === (y gcd x)
    },
    "lcm is commutative" → forAll { (x: A, y: A) =>
      import spire.syntax.gcdRing._
      (x lcm y) === (y lcm x)
    },*/
    "lcm(x, 0) == 0" → forAll { (x: A) => (x lcm A.zero) === A.zero }
  )

=======
>>>>>>> dc22ebb7
  def euclideanRing(implicit A: EuclideanRing[A]) = RingProperties.fromParent(
    name = "euclidean ring",
<<<<<<< HEAD
    parent = gcdRing,
    "euclidean division rule" → forAll { (x: A, y: A) =>
      import spire.syntax.euclideanRing._
      pred(y) ==> {
        val (q, r) = x equotmod y
        x === (y * q + r)
      }
    },
    "equot" → forAll { (x: A, y: A) =>
      import spire.syntax.euclideanRing._
      pred(y) ==> {
        (x equotmod y)._1 === (x equot y)
      }
    },
    "emod" → forAll { (x: A, y: A) =>
      import spire.syntax.euclideanRing._
      pred(y) ==> {
        (x equotmod y)._2 === (x emod y)
      }
    },
    "euclidean function" → forAll { (x: A, y: A) =>
      import spire.syntax.euclideanRing._
      pred(y) ==> {
        val (q, r) = x equotmod y
        r.isZero || (r.euclideanFunction < y.euclideanFunction)
      }
    },
    "submultiplicative function" → forAll { (x: A, y: A) =>
      import spire.syntax.euclideanRing._
      (pred(x) && pred(y)) ==> {
        x.euclideanFunction <= (x * y).euclideanFunction
      }
    }
  )

  def euclideanRingLimitedRange(implicit A: EuclideanRing[A]) = RingProperties.fromParent(
    name = "euclidean ring limited range",
    parent = gcdRing,
    "euclidean division rule" → forAll { (x: A, y: A) =>
      import spire.syntax.euclideanRing._
      pred(y) ==> {
        val (q, r) = x equotmod y
        x === (y * q + r)
      }
    },
    "equot" → forAll { (x: A, y: A) =>
      import spire.syntax.euclideanRing._
      pred(y) ==> {
        (x equotmod y)._1 === (x equot y)
      }
    },
    "emod" → forAll { (x: A, y: A) =>
      import spire.syntax.euclideanRing._
      pred(y) ==> {
        (x equotmod y)._2 === (x emod y)
      }
    },
    "euclidean function" → forAll { (x: A, y: A) =>
      import spire.syntax.euclideanRing._
      pred(y) ==> {
        val (q, r) = x equotmod y
        r.isZero || (r.euclideanFunction < y.euclideanFunction)
      }
    } // TODO: restore submultiplicative by adding bounds check
=======
    parent = cRing
>>>>>>> dc22ebb7
  )

  // Everything below fields (e.g. rings) does not require their multiplication
  // operation to be a group. Hence, we do not check for the existence of an
  // inverse. On the other hand, fields require their multiplication to be an
  // abelian group. No we have to worry about zero.
  // The usual text book definition says: Fields consist of two abelian groups
  // (set, +, zero) and (set \ zero, *, one). We do the same thing here.
  // However, since law checking for the multiplication does not include zero
  // any more, it is not immediately clear that desired properties like
  // zero * x == x * zero hold.
  // Luckily, these follow from the other field and group axioms.
  def field(implicit A: Field[A]) = new RingProperties(
    name = "field",
    al = additiveAbGroup,
    ml = multiplicativeAbGroup,
    parents = Seq(euclideanRing)
  ) {
    override def nonZero = true
  }

  // property classes

  class MultiplicativeProperties(
    val base: GroupLaws[A] => GroupLaws[A]#GroupProperties,
    val parent: Option[MultiplicativeProperties],
    val props: (String, Prop)*
  ) extends RuleSet with HasOneParent {
    private val _base = base(RingLaws.this)

    val name = _base.name
    val bases = Seq("base" → _base)
  }

  object RingProperties {
    def fromParent(name: String, parent: RingProperties, props: (String, Prop)*) =
      new RingProperties(name, parent.al, parent.ml, Seq(parent), props: _*)
  }

  class RingProperties(
    val name: String,
    val al: AdditiveProperties,
    val ml: MultiplicativeProperties,
    val parents: Seq[RingProperties],
    val props: (String, Prop)*
  ) extends RuleSet {
    def nonZero: Boolean = false

    def _ml =
      if (nonZero)
        new RuleSet with HasOneParent {
          val name = ml.name
          val bases = Seq("base-nonzero" → ml.base(nonZeroLaws))
          val parent = ml.parent
          val props = ml.props
        }
      else
        ml

    def bases = Seq("additive" → al, "multiplicative" → _ml)
  }

}

// vim: expandtab:ts=2:sw=2<|MERGE_RESOLUTION|>--- conflicted
+++ resolved
@@ -47,15 +47,12 @@
     ),
     "pow(a, 2) === a * a" → forAll((a: A) =>
       A.pow(a, 2) === (a * a)
-<<<<<<< HEAD
     ),
     "tryProduct" → forAll((a: A) =>
       (A.tryProduct(Seq.empty[A]) === Option.empty[A]) &&
       (A.tryProduct(Seq(a)) === Option(a)) &&
       (A.tryProduct(Seq(a, a)) === Option(a * a)) &&
       (A.tryProduct(Seq(a, a, a)) === Option(a * a * a))
-=======
->>>>>>> dc22ebb7
     )
   )
 
@@ -64,12 +61,6 @@
     parent = Some(multiplicativeSemigroup),
     "pow(a, 0) === one" → forAll((a: A) =>
       A.pow(a, 0) === A.one
-<<<<<<< HEAD
-    ),
-    "prod(Nil) === one" → forAll((a: A) =>
-      A.prod(Nil) === A.one
-=======
->>>>>>> dc22ebb7
     ),
     "product(Nil) === one" → forAll((a: A) =>
       A.product(Nil) === A.one
@@ -124,10 +115,6 @@
     parents = Seq(semiring)
   )
 
-<<<<<<< HEAD
-=======
-
->>>>>>> dc22ebb7
   def cRig(implicit A: CRig[A]) = new RingProperties(
     name = "commutative rig",
     al = additiveCMonoid,
@@ -143,8 +130,6 @@
     parents = Seq(rig, rng)
   )
 
-<<<<<<< HEAD
-=======
   def divisionRing(implicit A: DivisionRing[A]) = new RingProperties(
     name = "divisionRing",
     al = additiveAbGroup,
@@ -154,7 +139,6 @@
     override def nonZero = true
   }
 
->>>>>>> dc22ebb7
   def cRing(implicit A: CRing[A]) = new RingProperties(
     name = "commutative ring",
     al = additiveAbGroup,
@@ -162,7 +146,6 @@
     parents = Seq(ring)
   )
 
-<<<<<<< HEAD
   def gcdRing(implicit A: GCDRing[A]) = RingProperties.fromParent(
     name = "gcd domain",
     parent = cRing,
@@ -172,23 +155,19 @@
       val m = x lcm y
       x * y === d * m
     },
-    // TODO: DISABLED as Rational.gcd is not commutative
-/*    "gcd is commutative" → forAll { (x: A, y: A) =>
+    "gcd is commutative" → forAll { (x: A, y: A) =>
       import spire.syntax.gcdRing._
         (x gcd y) === (y gcd x)
     },
     "lcm is commutative" → forAll { (x: A, y: A) =>
       import spire.syntax.gcdRing._
       (x lcm y) === (y lcm x)
-    },*/
+    },
     "lcm(x, 0) == 0" → forAll { (x: A) => (x lcm A.zero) === A.zero }
   )
 
-=======
->>>>>>> dc22ebb7
   def euclideanRing(implicit A: EuclideanRing[A]) = RingProperties.fromParent(
     name = "euclidean ring",
-<<<<<<< HEAD
     parent = gcdRing,
     "euclidean division rule" → forAll { (x: A, y: A) =>
       import spire.syntax.euclideanRing._
@@ -253,9 +232,6 @@
         r.isZero || (r.euclideanFunction < y.euclideanFunction)
       }
     } // TODO: restore submultiplicative by adding bounds check
-=======
-    parent = cRing
->>>>>>> dc22ebb7
   )
 
   // Everything below fields (e.g. rings) does not require their multiplication
