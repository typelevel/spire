scalacOptions ++= Seq("-unchecked", "-deprecation", "-feature")

addSbtPlugin("com.jsuereth"        % "sbt-pgp"               % "1.0.0")
addSbtPlugin("com.github.gseitz"   % "sbt-release"           % "1.0.0")
addSbtPlugin("com.eed3si9n"        % "sbt-unidoc"            % "0.3.3")
addSbtPlugin("com.eed3si9n"        % "sbt-buildinfo"         % "0.3.2")
addSbtPlugin("pl.project13.scala"  % "sbt-jmh"               % "0.1.6")
addSbtPlugin("org.scoverage"       % "sbt-scoverage"         % "1.5.0")
addSbtPlugin("org.scalastyle"     %% "scalastyle-sbt-plugin" % "0.7.0")
addSbtPlugin("com.typesafe.sbt"    % "sbt-git"               % "0.8.4")
<<<<<<< HEAD
addSbtPlugin("org.scala-js"        % "sbt-scalajs"           % "0.6.12")

=======
addSbtPlugin("org.scala-js"        % "sbt-scalajs"           % "0.6.13")
>>>>>>> 44d47e1c
libraryDependencies += "org.slf4j" % "slf4j-nop" % "1.7.12"<|MERGE_RESOLUTION|>--- conflicted
+++ resolved
@@ -8,10 +8,5 @@
 addSbtPlugin("org.scoverage"       % "sbt-scoverage"         % "1.5.0")
 addSbtPlugin("org.scalastyle"     %% "scalastyle-sbt-plugin" % "0.7.0")
 addSbtPlugin("com.typesafe.sbt"    % "sbt-git"               % "0.8.4")
-<<<<<<< HEAD
-addSbtPlugin("org.scala-js"        % "sbt-scalajs"           % "0.6.12")
-
-=======
 addSbtPlugin("org.scala-js"        % "sbt-scalajs"           % "0.6.13")
->>>>>>> 44d47e1c
 libraryDependencies += "org.slf4j" % "slf4j-nop" % "1.7.12"