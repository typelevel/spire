scalacOptions ++= Seq("-unchecked", "-deprecation", "-feature")

addSbtPlugin("com.jsuereth"        % "sbt-pgp"               % "2.1.1")
addSbtPlugin("com.github.gseitz"   % "sbt-release"           % "1.0.13")
addSbtPlugin("com.eed3si9n"        % "sbt-unidoc"            % "0.4.3")
addSbtPlugin("com.eed3si9n"        % "sbt-buildinfo"         % "0.10.0")
addSbtPlugin("pl.project13.scala"  % "sbt-jmh"               % "0.4.0")
addSbtPlugin("org.scoverage"       % "sbt-scoverage"         % "1.6.1")
addSbtPlugin("org.scalastyle"     %% "scalastyle-sbt-plugin" % "1.0.0")
addSbtPlugin("com.typesafe.sbt"    % "sbt-git"               % "1.0.0")
addSbtPlugin("org.xerial.sbt"      % "sbt-sonatype"          % "3.9.5")
addSbtPlugin("org.scala-js"        % "sbt-scalajs"           % "1.3.1")
addSbtPlugin("org.tpolecat"        % "tut-plugin"            % "0.6.13")
addSbtPlugin("net.virtual-void"    % "sbt-dependency-graph"  % "0.9.2")
addSbtPlugin("org.portable-scala"  % "sbt-scalajs-crossproject" % "1.0.0")
<<<<<<< HEAD
addSbtPlugin("com.47deg"           % "sbt-microsites"        % "1.3.0")
=======
addSbtPlugin("com.47deg"           % "sbt-microsites"        % "1.2.1")
addSbtPlugin("com.codecommit"     % "sbt-github-actions" % "0.9.5")

>>>>>>> a4e11fda
libraryDependencies += "org.slf4j" % "slf4j-nop" % "1.7.30"<|MERGE_RESOLUTION|>--- conflicted
+++ resolved
@@ -13,11 +13,7 @@
 addSbtPlugin("org.tpolecat"        % "tut-plugin"            % "0.6.13")
 addSbtPlugin("net.virtual-void"    % "sbt-dependency-graph"  % "0.9.2")
 addSbtPlugin("org.portable-scala"  % "sbt-scalajs-crossproject" % "1.0.0")
-<<<<<<< HEAD
-addSbtPlugin("com.47deg"           % "sbt-microsites"        % "1.3.0")
-=======
 addSbtPlugin("com.47deg"           % "sbt-microsites"        % "1.2.1")
 addSbtPlugin("com.codecommit"     % "sbt-github-actions" % "0.9.5")
 
->>>>>>> a4e11fda
 libraryDependencies += "org.slf4j" % "slf4j-nop" % "1.7.30"