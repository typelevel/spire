--- conflicted
+++ resolved
@@ -245,15 +245,10 @@
 
 lazy val commonJvmSettings = Seq(
   // -optimize has no effect in scala-js other than slowing down the build
-<<<<<<< HEAD
-//  scalacOptions += "-optimize",
-=======
-  //  scalacOptions += "-optimize", // disabling for now
   scalacOptions ++= (CrossVersion.partialVersion(scalaVersion.value) match {
     case Some((2, scalaMajor)) if scalaMajor <= 11 => Seq("-optimize")
     case _ => Seq.empty
   }),
->>>>>>> 797efe49
   testOptions in Test += Tests.Argument(TestFrameworks.ScalaTest, "-oDF")
 )
 
