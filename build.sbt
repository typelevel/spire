import microsites._
import ReleaseTransformations._

import sbtcrossproject.{CrossType, crossProject}

lazy val scalaVersions: Map[String, String] =
  Map("2.11" -> "2.11.12", "2.12" -> "2.12.8", "2.13" -> "2.13.0")

lazy val scalaCheckVersion = "1.14.0"
<<<<<<< HEAD
lazy val scalaTestVersion = "3.1.0-SNAP13"
lazy val scalaTestPlusVersion = "3.1.0.0-RC2"
=======
lazy val scalaTestVersion = "3.2.0-M1"
lazy val scalaTestPlusVersion = "1.0.0-SNAP8"
>>>>>>> afde11d6
lazy val shapelessVersion = "2.3.3"
lazy val disciplineScalaTestVersion = "1.0.0-M1"
lazy val machinistVersion = "0.6.8"
lazy val algebraVersion = "2.0.0-M2"

lazy val apfloatVersion = "1.9.1"
lazy val jscienceVersion = "4.3.1"
lazy val apacheCommonsMath3Version = "3.6.1"

// Projects

lazy val spire = project.in(file("."))
  .settings(moduleName := "spire-root")
  .settings(spireSettings)
  .settings(unidocSettings)
  .settings(noPublishSettings)
  .enablePlugins(ScalaUnidocPlugin)
  .aggregate(spireJVM, spireJS)
  .dependsOn(spireJVM, spireJS)

lazy val spireJVM = project.in(file(".spireJVM"))
  .settings(moduleName := "spire-aggregate")
  .settings(spireSettings)
  .settings(unidocSettings)
  .settings(noPublishSettings)
  .enablePlugins(ScalaUnidocPlugin)
  .aggregate(macrosJVM, coreJVM, dataJVM, extrasJVM, examples, lawsJVM, legacyJVM, platformJVM, testsJVM, utilJVM, benchmark)
  .dependsOn(macrosJVM, coreJVM, dataJVM, extrasJVM, examples, lawsJVM, legacyJVM, platformJVM, testsJVM, utilJVM, benchmark)

lazy val spireJS = project.in(file(".spireJS"))
  .settings(moduleName := "spire-aggregate")
  .settings(spireSettings)
  .settings(unidocSettings)
  .settings(noPublishSettings)
  .enablePlugins(ScalaUnidocPlugin)
  .aggregate(macrosJS, coreJS, dataJS, extrasJS, lawsJS, legacyJS, platformJS, testsJS, utilJS)
  .dependsOn(macrosJS, coreJS, dataJS, extrasJS, lawsJS, legacyJS, platformJS, testsJS, utilJS)
  .enablePlugins(ScalaJSPlugin)

lazy val platform = crossProject(JSPlatform, JVMPlatform)
  .settings(moduleName := "spire-platform")
  .settings(spireSettings:_*)
  .settings(crossVersionSharedSources:_*)
  .jvmSettings(commonJvmSettings:_*)
  .jsSettings(commonJsSettings:_*)
  .dependsOn(macros, util)

lazy val platformJVM = platform.jvm
lazy val platformJS = platform.js

lazy val macros = crossProject(JSPlatform, JVMPlatform).crossType(CrossType.Pure)
  .settings(moduleName := "spire-macros")
  .settings(spireSettings:_*)
  .settings(scalaCheckSettings:_*)
  .settings(scalaTestSettings:_*)
  .settings(crossVersionSharedSources:_*)
  .jvmSettings(commonJvmSettings:_*)
  .jsSettings(commonJsSettings:_*)

lazy val macrosJVM = macros.jvm
lazy val macrosJS = macros.js

lazy val data = crossProject(JSPlatform, JVMPlatform).crossType(CrossType.Pure)
  .settings(moduleName := "spire-data")
  .settings(spireSettings:_*)
  .settings(crossVersionSharedSources:_*)
  .jvmSettings(commonJvmSettings:_*)
  .jsSettings(commonJsSettings:_*)

lazy val dataJVM = data.jvm
lazy val dataJS = data.js

lazy val legacy = crossProject(JSPlatform, JVMPlatform).crossType(CrossType.Pure)
  .settings(moduleName := "spire-legacy")
  .settings(spireSettings:_*)
  .settings(crossVersionSharedSources:_*)
  .jvmSettings(commonJvmSettings:_*)
  .jsSettings(commonJsSettings:_*)

lazy val legacyJVM = legacy.jvm
lazy val legacyJS = legacy.js

lazy val util = crossProject(JSPlatform, JVMPlatform).crossType(CrossType.Pure)
  .settings(moduleName := "spire-util")
  .settings(spireSettings:_*)
  .settings(crossVersionSharedSources:_*)
  .jvmSettings(commonJvmSettings:_*)
  .jsSettings(commonJsSettings:_*)
  .dependsOn(macros)

lazy val utilJVM = util.jvm
lazy val utilJS = util.js

lazy val core = crossProject(JSPlatform, JVMPlatform).crossType(CrossType.Pure)
  .settings(moduleName := "spire")
  .settings(spireSettings:_*)
  .settings(coreSettings:_*)
  .settings(crossVersionSharedSources:_*)
  .enablePlugins(BuildInfoPlugin)
  .jvmSettings(commonJvmSettings:_*)
  .jsSettings(commonJsSettings:_*)
  .dependsOn(macros, platform, util)

lazy val coreJVM = core.jvm
lazy val coreJS = core.js

lazy val extras = crossProject(JSPlatform, JVMPlatform).crossType(CrossType.Pure)
  .settings(moduleName := "spire-extras")
  .settings(spireSettings:_*)
  .settings(extrasSettings:_*)
  .settings(crossVersionSharedSources:_*)
  .jvmSettings(commonJvmSettings:_*)
  .jsSettings(commonJsSettings:_*)
  .dependsOn(macros, platform, util, core, data)

lazy val extrasJVM = extras.jvm
lazy val extrasJS = extras.js

lazy val docs = project.in(file("docs"))
  .enablePlugins(MicrositesPlugin)
  .enablePlugins(ScalaUnidocPlugin)
  .dependsOn(macrosJVM, coreJVM, extrasJVM)
  .settings(moduleName := "spire-docs")
  .settings(commonSettings:_*)
  .settings(spireSettings:_*)
  .settings(docSettings: _*)
  .settings(noPublishSettings)
  .enablePlugins(TutPlugin)
  .settings(commonJvmSettings:_*)

lazy val examples = project
  .settings(moduleName := "spire-examples")
  .settings(spireSettings)
  .settings(libraryDependencies ++= Seq(
    "com.chuusai" %% "shapeless" % shapelessVersion,
    "org.apfloat" % "apfloat" % apfloatVersion,
    "org.jscience" % "jscience" % jscienceVersion
  ))
  .settings(noPublishSettings)
  .settings(commonJvmSettings)
  .dependsOn(coreJVM, extrasJVM)

lazy val laws = crossProject(JSPlatform, JVMPlatform).crossType(CrossType.Pure)
  .settings(moduleName := "spire-laws")
  .settings(spireSettings:_*)
  .settings(libraryDependencies ++= Seq(
    "org.typelevel" %%% "discipline-scalatest" % disciplineScalaTestVersion,
    "org.scalacheck" %%% "scalacheck" % scalaCheckVersion
  ))
  .jvmSettings(commonJvmSettings:_*)
  .jsSettings(commonJsSettings:_*)
  .dependsOn(core, extras)

lazy val lawsJVM = laws.jvm
lazy val lawsJS = laws.js

// Todo: As all tests in this list are commented out, no tests in testJS are run - but they are compiled.
//       This list is TEMPORARY as tests are migrated to scala-js
lazy val jsTests = List(
 /* "spire.PartialOrderSyntaxTest",
  "spire.PartialSyntaxTest",
  "spire.SyntaxTest",
  //"spire.algebra.GCDTest",
  "spire.algebra.NRootTest",
  "spire.algebra.PartialOrderTest",
  "spire.algebra.RingTest","*/
  "spire.algebra.SignedTest"/*,
  "spire.algebra.TrigTest",
  "spire.laws.LawTests",
  "spire.math.AlgebraicTest",
  "spire.math.BinaryMergeCheck",
  "spire.math.BitStringCheck",
  "spire.math.BitStringTest",
  "spire.math.ComplexCheck",
  "spire.math.ComplexCheck2",
  "spire.math.ComplexTest",
  "spire.math.ContinuousIntervalTest",
  "spire.math.CooperativeEqualityTest",
  "spire.math.FastComplexCheck",
  "spire.math.FixedPointCheck",
  "spire.math.FpFilterTest",
  "spire.math.IntervalCheck",
  "spire.math.IntervalGeometricPartialOrderTest",
  "spire.math.IntervalIteratorCheck",
  "spire.math.IntervalReciprocalTest",
  "spire.math.IntervalSubsetPartialOrderTest",
  "spire.math.IntervalTest",
  "spire.math.JetTest",
  "spire.math.LinearSelectTest",
  "spire.math.LiteralsTest",
  "spire.math.MergingTest",
  "spire.math.NaturalTest",
  "spire.math.NumberPropertiesTest",
  "spire.math.NumberTest",
  "spire.math.NumericTest",
  "spire.math.PackageCheck",
  "spire.math.PackageTest",
  "spire.math.PolynomialCheck",
  "spire.math.PolynomialSamplingCheck",
  "spire.math.PolynomialTest",
  "spire.math.QuaternionCheck",
  "spire.math.QuickSelectTest",
  "spire.math.RationalCheck",
  "spire.math.RationalTest",
  "spire.math.RealCheck",
  "spire.math.RingIntervalTest",
  "spire.math.SafeLongTest",
  "spire.math.SearchTest",
  "spire.math.SortingTest",
  "spire.math.TrileanCheck",
  "spire.math.UByteTest",
  "spire.math.UIntTest",
  "spire.math.ULongTest",
  "spire.math.UShortTest",
  "spire.math.prime.FactorHeapCheck",
  "spire.math.prime.FactorsCheck",
  "spire.random.GaussianTest",
  "spire.random.GeneratorTest",
  "spire.random.SamplingTest",
  "spire.random.ShufflingTest",
  "spire.syntax.CforTest",
  "spire.util.OptCheck",
  "spire.util.PackCheck",
  "test.scala.spire.math.TypeclassExistenceTest"
*/
)

lazy val tests = crossProject(JSPlatform, JVMPlatform).crossType(CrossType.Pure)
  .settings(moduleName := "spire-tests")
  .settings(spireSettings:_*)
  .settings(scalaTestSettings:_*)
  .settings(noPublishSettings:_*)
  .jvmSettings(commonJvmSettings:_*)
  .jsSettings(testOptions in Test := Seq(Tests.Filter(s => jsTests.contains(s))))
  .jsSettings(commonJsSettings:_*)
  .dependsOn(core, data, legacy, extras, laws)

lazy val testsJVM = tests.jvm
lazy val testsJS = tests.js

lazy val benchmark: Project = project.in(file("benchmark"))
  .settings(moduleName := "spire-benchmark")
  .settings(spireSettings)
  .settings(noPublishSettings)
  .settings(commonJvmSettings)
  .settings(
    libraryDependencies ++= Seq(
      "org.apfloat" % "apfloat" % apfloatVersion,
      "org.jscience" % "jscience" % jscienceVersion,
      "org.apache.commons" % "commons-math3" % apacheCommonsMath3Version
    )
  )
  .enablePlugins(JmhPlugin)
  .dependsOn(coreJVM, extrasJVM)

// General settings

addCommandAlias("validateJVM", ";coreJVM/scalastyle;macrosJVM/test;coreJVM/test;extrasJVM/test;lawsJVM/test;testsJVM/test;examples/test;benchmark/test")

addCommandAlias("validateJS", ";macrosJS/test;coreJS/test;extrasJS/test;lawsJS/test;testsJS/test")

addCommandAlias("validate", ";validateJVM;validateJS")

lazy val buildSettings = Seq(
  organization := "org.typelevel",
  scalaVersion := scalaVersions("2.12"),
  crossScalaVersions := Seq(scalaVersions("2.11"), scalaVersions("2.12"), scalaVersions("2.13")),
  unmanagedSourceDirectories in Compile += {
      val sharedSourceDir = (baseDirectory in ThisBuild).value / "compat/src/main"
      if (scalaVersion.value.startsWith("2.13.")) sharedSourceDir / "scala-2.13"
      else sharedSourceDir / "scala-pre-2.13"
  }
)

lazy val commonDeps = Seq(libraryDependencies ++= Seq(
  "org.typelevel" %%% "machinist" % machinistVersion,
  "org.typelevel" %%% "algebra" % algebraVersion))

lazy val commonSettings = Seq(
  scalacOptions ++= commonScalacOptions.value.diff(Seq(
    "-Xfatal-warnings",
    "-language:existentials",
    "-Ywarn-dead-code",
    "-Ywarn-numeric-widen",
    "-Ywarn-value-discard"
  )),
  resolvers += Resolver.sonatypeRepo("snapshots")
) ++ scalaMacroDependencies ++ warnUnusedImport

lazy val commonJsSettings = Seq(
  scalaJSStage in Global := FastOptStage,
  parallelExecution in Test := false
)

lazy val commonJvmSettings = Seq(
  // -optimize has no effect in scala-js other than slowing down the build
  //  scalacOptions += "-optimize", // disabling for now
  scalacOptions ++= (CrossVersion.partialVersion(scalaVersion.value) match {
    case Some((2, scalaMajor)) if scalaMajor <= 11 => Seq("-optimize")
    case _ => Seq.empty
  }),
  testOptions in Test += Tests.Argument(TestFrameworks.ScalaTest, "-oDF")
)

lazy val docsMappingsAPIDir = settingKey[String]("Name of subdirectory in site target directory for api docs")

lazy val docSettings = Seq(
  scalacOptions in Tut := (scalacOptions in Tut).value.filterNot(Set("-Ywarn-unused-imports", "-Xlint").contains),
  micrositeName := "Spire",
  micrositeDescription := "Powerful new number types and numeric abstractions for Scala",
  micrositeAuthor := "Spire contributors",
  micrositeHighlightTheme := "atom-one-light",
  micrositeHomepage := "https://typelevel.org/spire",
  micrositeBaseUrl := "spire",
  micrositeDocumentationUrl := "/spire/api/spire/index.html",
  micrositeDocumentationLabelDescription := "API Documentation",
  micrositeExtraMdFiles := Map(
    file("AUTHORS.md") -> ExtraMdFileConfig(
      "authors.md",
      "home",
      Map("title" -> "Authors", "section" -> "Home", "position" -> "5")
    ),
    file("CHANGES.md") -> ExtraMdFileConfig(
      "changes.md",
      "home",
      Map("title" -> "Changes", "section" -> "Home", "position" -> "2")
    ),
    file("CONTRIBUTING.md") -> ExtraMdFileConfig(
      "contributing.md",
      "home",
      Map("title" -> "Contributing", "section" -> "Home", "position" -> "3")
    ),
    file("DESIGN.md") -> ExtraMdFileConfig(
      "design.md",
      "home",
      Map("title" -> "Design notes", "section" -> "Home", "position" -> "4")
    ),
    file("FRIENDS.md") -> ExtraMdFileConfig(
      "friends.md",
      "home",
      Map("title" -> "Friends of Spire", "section" -> "Home", "position" -> "6")
    )
  ),
  micrositeGithubOwner := "typelevel",
  micrositeGithubRepo := "spire",
  micrositePalette := Map(
    "brand-primary" -> "#5B5988",
    "brand-secondary" -> "#292E53",
    "brand-tertiary" -> "#222749",
    "gray-dark" -> "#49494B",
    "gray" -> "#7B7B7E",
    "gray-light" -> "#E5E5E6",
    "gray-lighter" -> "#F4F3F4",
    "white-color" -> "#FFFFFF"),
  micrositeConfigYaml := ConfigYml(
    yamlCustomProperties = Map(
      "spireVersion"    -> version.value,
      "scalaVersion"  -> scalaVersion.value
    )
  ),
  autoAPIMappings := true,
  unidocProjectFilter in (ScalaUnidoc, unidoc) :=
    inProjects(platformJVM, macrosJVM, dataJVM, legacyJVM, utilJVM, coreJVM, extrasJVM, lawsJVM),
  docsMappingsAPIDir := "api",
  addMappingsToSiteDir(mappings in (ScalaUnidoc, packageDoc), docsMappingsAPIDir),
  ghpagesNoJekyll := false,
  fork := true,
  javaOptions += "-Xmx4G", // to have enough memory in forks
//  fork in tut := true,
//  fork in (ScalaUnidoc, unidoc) := true,
  scalacOptions in (ScalaUnidoc, unidoc) ++= Seq(
    "-groups",
    "-doc-source-url", scmInfo.value.get.browseUrl + "/tree/master€{FILE_PATH}.scala",
    "-sourcepath", baseDirectory.in(LocalRootProject).value.getAbsolutePath,
    "-diagrams"
  ),
  scalacOptions in Tut ~= (_.filterNot(Set("-Ywarn-unused-import", "-Ywarn-dead-code"))),
  git.remoteRepo := "git@github.com:typelevel/spire.git",
  includeFilter in makeSite := "*.html" | "*.css" | "*.png" | "*.jpg" | "*.gif" | "*.js" | "*.swf" | "*.yml" | "*.md" | "*.svg",
  includeFilter in Jekyll := (includeFilter in makeSite).value
)


lazy val publishSettings = Seq(
  homepage := Some(url("https://typelevel.org/spire/")),
  licenses += ("MIT", url("http://opensource.org/licenses/MIT")),
  pomExtra := (
    <developers>
      <developer>
        <id>d_m</id>
        <name>Erik Osheim</name>
        <url>http://github.com/non/</url>
      </developer>
      <developer>
        <id>tixxit</id>
        <name>Tom Switzer</name>
        <url>http://github.com/tixxit/</url>
      </developer>
    </developers>
  )
) ++ credentialSettings ++ sharedPublishSettings ++ sharedReleaseProcess

lazy val scoverageSettings = Seq(
  coverageMinimum := 40,
  coverageFailOnMinimum := false,
  coverageHighlighting := true,
  coverageExcludedPackages := "spire\\.benchmark\\..*;spire\\.macros\\..*"
)

lazy val coreSettings = Seq(
  buildInfoKeys := Seq[BuildInfoKey](version, scalaVersion),
  buildInfoPackage := "spire",
  sourceGenerators in Compile += (genProductTypes in Compile).taskValue,
  genProductTypes := {
    val scalaSource = (sourceManaged in Compile).value
    val s = streams.value
    s.log.info("Generating spire/std/tuples.scala")
    val algebraSource = ProductTypes.algebraProductTypes
    val algebraFile = (scalaSource / "spire" / "std" / "tuples.scala").asFile
    IO.write(algebraFile, algebraSource)

    Seq[File](algebraFile)
  }
)

lazy val extrasSettings = Seq(
//  sourceGenerators in Compile <+= buildInfo,
//  buildInfoKeys := Seq[BuildInfoKey](version, scalaVersion),
//  buildInfoPackage := "spire.extras"
)

lazy val genProductTypes = TaskKey[Seq[File]]("gen-product-types", "Generates several type classes for Tuple2-22.")

lazy val scalaCheckSettings  = Seq(libraryDependencies += "org.scalacheck" %%% "scalacheck" % scalaCheckVersion % Test)

lazy val scalaTestSettings = Seq(
  libraryDependencies += "org.scalatest" %%% "scalatest" % scalaTestVersion % Test,
  libraryDependencies += "org.scalatestplus" %%% "scalatestplus-scalacheck" % scalaTestPlusVersion % Test,
  libraryDependencies += "com.chuusai" %% "shapeless" % shapelessVersion % Test
)

lazy val spireSettings = buildSettings ++ commonSettings ++ commonDeps ++ publishSettings ++ scoverageSettings

lazy val unidocSettings = Seq(
  unidocProjectFilter in (ScalaUnidoc, unidoc) := inAnyProject -- inProjects(examples, benchmark, testsJVM)
)

////////////////////////////////////////////////////////////////////////////////////////////////////
// Base Build Settings - Should not need to edit below this line.
// These settings could also come from another file or a plugin.
// The only issue if coming from a plugin is that the Macro lib versions
// are hard coded, so an overided facility would be required.

addCommandAlias("gitSnapshots", ";set version in ThisBuild := git.gitDescribedVersion.value.get + \"-SNAPSHOT\"")

lazy val noPublishSettings = Seq(
  publish := (()),
  publishLocal := (()),
  publishArtifact := false
)

lazy val crossVersionSharedSources: Seq[Setting[_]] =
  Seq(Compile, Test).map { sc =>
    (unmanagedSourceDirectories in sc) ++= {
      (unmanagedSourceDirectories in sc ).value.map {
        dir:File =>
          CrossVersion.partialVersion(scalaBinaryVersion.value) match {
            case Some((major, minor)) =>
              new File(s"${dir.getPath}_$major.$minor")
            case None =>
              sys.error("couldn't parse scalaBinaryVersion ${scalaBinaryVersion.value}")
          }
      }
    }
  }

lazy val scalaMacroDependencies: Seq[Setting[_]] = Seq(
  libraryDependencies += scalaOrganization.value % "scala-reflect" % scalaVersion.value % "provided"
)

lazy val commonScalacOptions = Def.setting(
  (CrossVersion.partialVersion(scalaVersion.value) match {
    case Some((2, v)) if v >= 13 =>
      Seq()
    case _ =>
      Seq(
        "-Yno-adapted-args",
        "-Xfuture"
      )
  }) ++ Seq(
    "-deprecation",
    "-encoding", "UTF-8",
    "-feature",
    "-language:existentials",
    "-language:higherKinds",
    "-language:implicitConversions",
    "-language:experimental.macros",
    "-unchecked",
    "-Xfatal-warnings",
    "-Xlint",
    "-Ywarn-dead-code",
    "-Ywarn-numeric-widen",
    "-Ywarn-value-discard",
  )
)

lazy val sharedPublishSettings = Seq(
  releaseCrossBuild := true,
  releasePublishArtifactsAction := PgpKeys.publishSigned.value,
  publishMavenStyle := true,
  publishArtifact in Test := false,
  pomIncludeRepository := Function.const(false),
  publishTo := {
    val nexus = "https://oss.sonatype.org/"
    if (isSnapshot.value)
      Some("Snapshots" at nexus + "content/repositories/snapshots")
    else
      Some("Releases" at nexus + "service/local/staging/deploy/maven2")
  }
)

lazy val sharedReleaseProcess = Seq(
  releaseProcess := Seq[ReleaseStep](
    checkSnapshotDependencies,
    inquireVersions,
    runClean,
    runTest,
    setReleaseVersion,
    commitReleaseVersion,
    tagRelease,
    publishArtifacts,
    setNextVersion,
    commitNextVersion,
    releaseStepCommand("sonatypeReleaseAll"),
    pushChanges)
)

lazy val warnUnusedImport = Seq(
  scalacOptions ++= {
    CrossVersion.partialVersion(scalaVersion.value) match {
      case Some((2, 10)) =>
        Seq()
      case Some((2, n)) if ((n >= 11) && (n <= 12)) =>
        Seq("-Ywarn-unused-import")
      case _ => Seq()
    }
  },
  scalacOptions in (Compile, console) ~= {_.filterNot("-Ywarn-unused-import" == _)},
  scalacOptions in (Test, console) := (scalacOptions in (Compile, console)).value
)

// For Travis CI - see http://www.cakesolutions.net/teamblogs/publishing-artefacts-to-oss-sonatype-nexus-using-sbt-and-travis-ci
lazy val credentialSettings = Seq(
  credentials ++= (for {
    username <- Option(System.getenv().get("SONATYPE_USERNAME"))
    password <- Option(System.getenv().get("SONATYPE_PASSWORD"))
  } yield Credentials("Sonatype Nexus Repository Manager", "oss.sonatype.org", username, password)).toSeq,
  credentials += Credentials(
    Option(System.getProperty("build.publish.credentials")) map (new File(_)) getOrElse (Path.userHome / ".ivy2" / ".credentials")
  )
)<|MERGE_RESOLUTION|>--- conflicted
+++ resolved
@@ -7,13 +7,8 @@
   Map("2.11" -> "2.11.12", "2.12" -> "2.12.8", "2.13" -> "2.13.0")
 
 lazy val scalaCheckVersion = "1.14.0"
-<<<<<<< HEAD
-lazy val scalaTestVersion = "3.1.0-SNAP13"
-lazy val scalaTestPlusVersion = "3.1.0.0-RC2"
-=======
 lazy val scalaTestVersion = "3.2.0-M1"
 lazy val scalaTestPlusVersion = "1.0.0-SNAP8"
->>>>>>> afde11d6
 lazy val shapelessVersion = "2.3.3"
 lazy val disciplineScalaTestVersion = "1.0.0-M1"
 lazy val machinistVersion = "0.6.8"
