--- conflicted
+++ resolved
@@ -6,13 +6,8 @@
 
 lazy val scalaCheckVersion = "1.15.3"
 
-<<<<<<< HEAD
-lazy val munit = "0.7.22"
-lazy val munitDiscipline = "1.0.5"
-=======
 lazy val munit = "0.7.21"
 lazy val munitDiscipline = "1.0.6"
->>>>>>> 9a31058b
 
 lazy val shapelessVersion = "2.3.3"
 lazy val algebraVersion = "2.2.0"
