--- conflicted
+++ resolved
@@ -101,11 +101,7 @@
 
   testBinop2("division", true, (x, y, s) => (x)./(y)(s), _ / _)
 
-<<<<<<< HEAD
-  // testBinop2("modulus", true, (x, y, s) => x % y, _ % _) // TODO: maybe test truncated division instead
-=======
 //  testBinop2("modulus", true, (x, y, s) => x % y, _ % _) // TODO: maybe test truncated division instead
->>>>>>> dc22ebb7
 
   def buildHalf(x: Long, z: Byte): (Int, Int, FixedPoint, Rational) = {
     val d = z.toInt.abs % 11
@@ -149,11 +145,7 @@
 
   testHalfop("h-division", true, (x, y, s) => x / y, _ / _)
 
-<<<<<<< HEAD
   // testHalfop("h-modulus", true, (x, y, s) => (x).%(y)(s), _ % _) // TODO: maybe test truncated division instead
-=======
-//  testHalfop("h-modulus", true, (x, y, s) => (x).%(y)(s), _ % _) // TODO: maybe test truncated division instead
->>>>>>> dc22ebb7
 
   property("pow") {
     forAll { (x: Long, k0: Byte, d0: Byte) =>
