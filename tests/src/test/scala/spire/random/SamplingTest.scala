package spire.random

import org.scalatest.Matchers
import org.scalatest._
import prop._

<<<<<<< HEAD
//import org.scalacheck.Arbitrary._
=======
>>>>>>> 492fcff7
import org.scalacheck._

class SamplingTest extends PropSpec with Matchers with GeneratorDrivenPropertyChecks {
  val rng = spire.random.rng.Lcg64.fromTime()

  val Size = 100
  val range = (1 to Size)
  val ns = range.toArray
  val gen = Gen.chooseNum(1, Size)

  def verify(result: Array[Int], n: Int) {
    result.toSet.size shouldBe n
    result.toSet.forall(range.contains) shouldBe true
  }

  property("sampleArray(ns, [1, n])") {
    forAll(gen)((n: Int) => verify(rng.sampleFromArray(ns, n), n))
  }

  property("sampleTraversable(ns, [1, n])") {
    forAll(gen)((n: Int) => verify(rng.sampleFromTraversable(ns, n), n))
  }
}<|MERGE_RESOLUTION|>--- conflicted
+++ resolved
@@ -4,10 +4,6 @@
 import org.scalatest._
 import prop._
 
-<<<<<<< HEAD
-//import org.scalacheck.Arbitrary._
-=======
->>>>>>> 492fcff7
 import org.scalacheck._
 
 class SamplingTest extends PropSpec with Matchers with GeneratorDrivenPropertyChecks {
