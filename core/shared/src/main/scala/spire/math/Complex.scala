package spire
package math

import spire.algebra._

import spire.syntax.field._
import spire.syntax.isReal._
import spire.syntax.nroot._
import spire.syntax.order._

import scala.math.{ScalaNumber, ScalaNumericConversions}

object Complex extends ComplexInstances {
  def i[@sp(Float, Double) T](implicit T: Rig[T]): Complex[T] =
    new Complex(T.zero, T.one)

  def one[@sp(Float, Double) T](implicit T: Rig[T]): Complex[T] =
    new Complex(T.one, T.zero)

  def zero[@sp(Float, Double) T](implicit T: Semiring[T]): Complex[T] =
    new Complex(T.zero, T.zero)

  def fromInt[@sp(Float, Double) T](n: Int)(implicit f: Ring[T]): Complex[T] =
    new Complex(f.fromInt(n), f.zero)

  def fromBigInt[@sp(Float, Double) T](n: BigInt)(implicit f: Ring[T]): Complex[T] =
    new Complex(f.fromBigInt(n), f.zero)

  implicit def intToComplex(n: Int): Complex[Double] = new Complex(n.toDouble, 0.0)
  implicit def longToComplex(n: Long): Complex[Double] = new Complex(n.toDouble, 0.0)
  implicit def floatToComplex(n: Float): Complex[Float] = new Complex(n, 0.0F)
  implicit def doubleToComplex(n: Double): Complex[Double] = new Complex(n, 0.0)

  implicit def bigIntToComplex(n: BigInt): Complex[BigDecimal] =
    bigDecimalToComplex(BigDecimal(n))

  implicit def bigDecimalToComplex(n: BigDecimal): Complex[BigDecimal] = {
    implicit val mc = n.mc
    new Complex(n, BigDecimal(0))
  }

  def polar[@sp(Float, Double) T: Field: Trig](magnitude: T, angle: T): Complex[T] =
    new Complex(magnitude * Trig[T].cos(angle), magnitude * Trig[T].sin(angle))

  def apply[@sp(Float, Double) T: Semiring](real: T): Complex[T] =
    new Complex(real, Semiring[T].zero)

  def rootOfUnity[@sp(Float, Double) T](n: Int, x: Int)(implicit f: Field[T], t: Trig[T], r: IsReal[T]): Complex[T] = {
    if (x == 0) return one[T]

    if (n % 2 == 0) {
      if (x == n / 2) return -one[T]
      if (n % 4 == 0) {
        if (x == n / 4) return i[T]
        if (x == n * 3 / 4) return -i[T]
      }
    }

    polar(f.one, (t.pi * 2 * x) / n)
  }

  def rootsOfUnity[@sp(Float, Double) T](n: Int)(implicit f: Field[T], t: Trig[T], r: IsReal[T]): Array[Complex[T]] = {
    val roots = new Array[Complex[T]](n)
    var sum = one[T]
    roots(0) = sum

    val west = if (n % 2 == 0) n / 2 else -1
    val north = if (n % 4 == 0) n / 4 else -1
    val south = if (n % 4 == 0) 3 * n / 4 else -1

    var x = 1
    val last = n - 1
    while (x < last) {
      val c = x match {
        case `north` => i[T]
        case `west` => -one[T]
        case `south` => -i[T]
        case _ => polar(f.one, (t.pi * 2 * x) / n)
      }
      roots(x) = c
      sum += c
      x += 1
    }

    roots(last) = zero[T] - sum
    roots
  }
}

@SerialVersionUID(0L)
final case class Complex[@sp(Float, Double) T](real: T, imag: T)
    extends ScalaNumber with ScalaNumericConversions with Serializable { lhs =>

  import spire.syntax.order._

  /**
   * This implements sgn(z), which (except for z=0) observes:
   *
   * `sgn(z) = z / abs(z) = abs(z) / z`
   */
  def complexSignum(implicit f: Field[T], n: NRoot[T], s: Signed[T]): Complex[T] =
    if (isZero) this else this / abs

  def abs(implicit f: Field[T], n: NRoot[T], s: Signed[T]): T = // TODO why hypot(real, imag) makes test fail
    (real * real + imag * imag).sqrt

  def arg(implicit f: Field[T], s: Signed[T], t: Trig[T]): T =
    if (isZero) f.zero else t.atan2(imag, real)

  def norm(implicit f: Field[T], n: NRoot[T], s: Signed[T]): T = hypot(real, imag)

  def conjugate(implicit f: Rng[T]): Complex[T] = new Complex(real, -imag)

  def asTuple: (T, T) = (real, imag)
  def asPolarTuple(implicit f: Field[T], n: NRoot[T], s: Signed[T], t: Trig[T]): (T, T) = (abs, arg)

  def isZero(implicit s: Signed[T]): Boolean = real.isSignZero && imag.isSignZero
  def isImaginary(implicit s: Signed[T]): Boolean = real.isSignZero
  def isReal(implicit s: Signed[T]): Boolean = imag.isSignZero

  def eqv(b: Complex[T])(implicit o: Eq[T]): Boolean = real === b.real && imag === b.imag
  def neqv(b: Complex[T])(implicit o: Eq[T]): Boolean = real =!= b.real || imag =!= b.imag

  def unary_-(implicit r: Rng[T]): Complex[T] = new Complex(-real, -imag)

  def +(rhs: T)(implicit r: Semiring[T]): Complex[T] = new Complex(real + rhs, imag)
  def -(rhs: T)(implicit r: Rng[T]): Complex[T] = new Complex(real - rhs, imag)
  def *(rhs: T)(implicit r: Semiring[T]): Complex[T] = new Complex(real * rhs, imag * rhs)
  def /(rhs: T)(implicit r: Field[T]): Complex[T] = new Complex(real / rhs, imag / rhs)

    /* TODO: does it make sense?
  // TODO: instead of floor should be round-toward-zero

  def /~(rhs: T)(implicit f: Field[T], o: IsReal[T]): Complex[T] = (this / rhs).floor
  def %(rhs: T)(implicit f: Field[T], o: IsReal[T]): Complex[T] = this - (this /~ rhs) * rhs
  def /%(rhs: T)(implicit f: Field[T], o: IsReal[T]): (Complex[T], Complex[T]) = {
    val q = this /~ rhs
    (q, this - q * rhs)
  }
     */

  def **(e: T)(implicit f: Field[T], n: NRoot[T], t: Trig[T], o: IsReal[T]): Complex[T] = this pow e
  def pow(e: T)(implicit f: Field[T], n: NRoot[T], t: Trig[T], o: IsReal[T]): Complex[T] =
    if (e.isSignZero) {
      Complex.one[T]
    } else if (this.isZero) {
      if (e < f.zero)
        throw new Exception("raising 0 to negative/complex power")
      Complex.zero[T]
    } else {
      Complex.polar(abs fpow e, arg * e)
    }

  def +(b: Complex[T])(implicit r: Semiring[T]): Complex[T] =
    new Complex(real + b.real, imag + b.imag)

  def -(b: Complex[T])(implicit r: Rng[T]): Complex[T] =
    new Complex(real - b.real, imag - b.imag)

  def *(b: Complex[T])(implicit r: Rng[T]): Complex[T] =
    new Complex(real * b.real - imag * b.imag, imag * b.real + real * b.imag)

  def /(b: Complex[T])(implicit f: Field[T], s: Signed[T]): Complex[T] = {
    val abs_breal = b.real.abs
    val abs_bimag = b.imag.abs

    if (abs_breal >= abs_bimag) {
      if (abs_breal === f.zero) throw new Exception("/ by zero")
      val ratio = b.imag / b.real
      val denom = b.real + b.imag * ratio
      new Complex((real + imag * ratio) / denom, (imag - real * ratio) / denom)

    } else {
      if (abs_bimag === f.zero) throw new Exception("/ by zero")
      val ratio = b.real / b.imag
      val denom = b.real * ratio + b.imag
      new Complex((real * ratio + imag) / denom, (imag * ratio - real) /denom)
    }
  }

    /* TODO: does it make sense?
  def /~(b: Complex[T])(implicit f: Field[T], o: IsReal[T]): Complex[T] = {
    val d = this / b
    new Complex(d.real.floor, d.imag.floor)
  }

  def %(b: Complex[T])(implicit f: Field[T], o: IsReal[T]): Complex[T] = this - (this /~ b) * b

  def /%(b: Complex[T])(implicit f: Field[T], o: IsReal[T]): (Complex[T], Complex[T]) = {
    val q = this /~ b
    (q, this - q * b)
  }
     */

  def **(b: Int)(implicit f: Field[T], n: NRoot[T], t: Trig[T], o: IsReal[T]): Complex[T] = pow(b)

  def nroot(k: Int)(implicit f: Field[T], n: NRoot[T], o: Order[T], s: Signed[T], t: Trig[T]): Complex[T] =
    if (isZero) Complex.zero else pow(Complex(f.fromInt(k).reciprocal, f.zero))

  def pow(b: Int)(implicit f: Field[T], n: NRoot[T], s: Signed[T], t: Trig[T]): Complex[T] =
    if (isZero) Complex.zero else Complex.polar(abs.pow(b), arg * b)

  def **(b: Complex[T])(implicit f: Field[T], n: NRoot[T], o: Order[T], s: Signed[T], t: Trig[T]): Complex[T] = pow(b)

  def pow(b: Complex[T])(implicit f: Field[T], n: NRoot[T], o: Order[T], s: Signed[T], t: Trig[T]): Complex[T] =
    if (b.isZero) {
      Complex.one[T]
    } else if (this.isZero) {
      if (b.imag =!= f.zero || b.real < f.zero)
        throw new Exception("raising 0 to negative/complex power")
      Complex.zero[T]
    } else if (b.imag =!= f.zero) {
      val len = (abs fpow b.real) / t.exp(arg * b.imag)
      val phase = arg * b.real + t.log(abs) * b.imag
      Complex.polar(len, phase)
    } else {
      Complex.polar(abs fpow b.real, arg * b.real)
    }

  // we are going with the "principal value" definition of Log.
  def log(implicit f: Field[T], n: NRoot[T], t: Trig[T], s: Signed[T]): Complex[T] = {
    if (isZero) throw new IllegalArgumentException("log(0) undefined")
    new Complex(t.log(abs), arg)
  }

  def sqrt(implicit f: Field[T], n0: NRoot[T], s: Signed[T]): Complex[T] = {
    if (isZero) {
      Complex.zero[T]
    } else {
      val two = f.fromInt(2)
      val a = ((abs + real.abs) / two).sqrt
      imag.signum match {
        case 0 =>
          if (real < f.zero) Complex(f.zero, a) else Complex(a, f.zero)
        case n =>
          val b = ((abs - real.abs) / two).sqrt
          if (n < 0) Complex(a, -b) else Complex(a, b)
      }
    }
  }

  def floor(implicit o: IsReal[T]): Complex[T] = new Complex(real.floor, imag.floor)
  def ceil(implicit o: IsReal[T]): Complex[T] = new Complex(real.ceil, imag.ceil)
  def round(implicit o: IsReal[T]): Complex[T] = new Complex(real.round, imag.round)

  // acos(z) = -i*(log(z + i*(sqrt(1 - z*z))))
  def acos(implicit f: Field[T], n: NRoot[T], t: Trig[T], s0: Signed[T]): Complex[T] = {
    val z2 = this * this
    val s = new Complex(f.one - z2.real, -z2.imag).sqrt
    val l = new Complex(real + s.imag, imag + s.real).log
    new Complex(l.imag, -l.real)
  }

  // asin(z) = -i*(log(sqrt(1 - z*z) + i*z))
  def asin(implicit f: Field[T], n: NRoot[T], t: Trig[T], s0: Signed[T]): Complex[T] = {
    val z2 = this * this
    val s = new Complex(f.one - z2.real, -z2.imag).sqrt
    val l = new Complex(s.real + -imag, s.imag + real).log
    new Complex(l.imag, -l.real)
  }

  // atan(z) = (i/2) log((i + z)/(i - z))
  def atan(implicit f: Field[T], r: NRoot[T], t: Trig[T], s0: Signed[T]): Complex[T] = {
    val n = new Complex(real, imag + f.one)
    val d = new Complex(-real, f.one - imag)
    val l = (n / d).log
    new Complex(l.imag / f.fromInt(-2), l.real / f.fromInt(2))
  }

  // exp(a+ci) = (exp(a) * cos(c)) + (exp(a) * sin(c))i
  def exp(implicit f: Field[T], t: Trig[T]): Complex[T] =
    new Complex(t.exp(real) * t.cos(imag), t.exp(real) * t.sin(imag))

  // sin(a+ci) = (sin(a) * cosh(c)) + (cos(a) * sinh(c))i
  def sin(implicit f: Field[T], t: Trig[T]): Complex[T] =
    new Complex(t.sin(real) * t.cosh(imag), t.cos(real) * t.sinh(imag))

  // sinh(a+ci) = (sinh(a) * cos(c)) + (cosh(a) * sin(c))i
  def sinh(implicit f: Field[T], t: Trig[T]): Complex[T] =
    new Complex(t.sinh(real) * t.cos(imag), t.cosh(real) * t.sin(imag))

  // cos(a+ci) = (cos(a) * cosh(c)) - (sin(a) * sinh(c))i
  def cos(implicit f: Field[T], t: Trig[T]): Complex[T] =
    new Complex(t.cos(real) * t.cosh(imag), -t.sin(real) * t.sinh(imag))

  // cosh(a+ci) = (cosh(a) * cos(c)) + (sinh(a) * sin(c))i
  def cosh(implicit f: Field[T], t: Trig[T]): Complex[T] =
    new Complex(t.cosh(real) * t.cos(imag), t.sinh(real) * t.sin(imag))

  // tan(a+ci) = (sin(a+a) + sinh(c+c)i) / (cos(a+a) + cosh(c+c))
  def tan(implicit f: Field[T], t: Trig[T]): Complex[T] = {
    val r2 = real + real
    val i2 = imag + imag
    val d = t.cos(r2) + t.cosh(i2)
    new Complex(t.sin(r2) / d, t.sinh(i2) / d)
  }

  // tanh(a+ci) = (sinh(a+a) + sin(c+c)i) / (cosh(a+a) + cos(c+c))
  def tanh(implicit f: Field[T], t: Trig[T]): Complex[T] = {
    val r2 = real + real
    val i2 = imag + imag
    val d = t.cos(r2) + t.cosh(i2)
    new Complex(t.sinh(r2) / d, t.sin(i2) / d)
  }

  // junky ScalaNumber stuff
  def floatValue: Float = doubleValue.toFloat
  def doubleValue: Double = anyToDouble(real)
  override def byteValue: Byte = longValue.toByte
  override def shortValue: Short = longValue.toShort
  def intValue: Int = longValue.toInt
  override def longValue: Long = anyToLong(real)

  def underlying: Object = this

  def isWhole: Boolean =
    anyIsZero(imag) && anyIsWhole(real)

  override final def isValidInt: Boolean =
    anyIsZero(imag) && anyIsValidInt(real)

  // important to keep in sync with Quaternion[_]
  override def hashCode: Int =
    if (anyIsZero(imag)) real.##
    else (19 * real.##) + (41 * imag.##) + 97

  // not typesafe, so this is the best we can do :(
  override def equals(that: Any): Boolean = that match {
    case that: Complex[_]    => this === that
    case that: Quaternion[_] =>
      real == that.r && imag == that.i && anyIsZero(that.j) && anyIsZero(that.k)
    case that =>
      anyIsZero(imag) && real == that
  }

  def ===(that: Complex[_]): Boolean =
    real == that.real && imag == that.imag

  def =!=(that: Complex[_]): Boolean =
    !(this === that)

  override def toString: String = s"($real + ${imag}i)"

  def toQuaternion(implicit ev: AdditiveMonoid[T]): Quaternion[T] =
    Quaternion(real, imag, ev.zero, ev.zero)
}


object FloatComplex {
  import FastComplex.{encode}

  final def apply(real: Float, imag: Float): FloatComplex =
    new FloatComplex(encode(real, imag))

  final def apply(real: Double, imag: Double): FloatComplex =
    new FloatComplex(encode(real.toFloat, imag.toFloat))

  def polar(magnitude: Float, angle: Float): FloatComplex =
    new FloatComplex(FastComplex.polar(magnitude, angle))

  final val i: FloatComplex = new FloatComplex(4575657221408423936L)
  final val one: FloatComplex = new FloatComplex(1065353216L)
  final val zero: FloatComplex = new FloatComplex(0L)
}

/**
 * Value class which encodes two floating point values in a Long.
 *
 * We get (basically) unboxed complex numbers using this hack.
 * The underlying implementation lives in the FastComplex object.
 */
class FloatComplex(val u: Long) extends AnyVal {
  override final def toString: String = "(%s+%si)" format (real, imag)

  final def real: Float = FastComplex.real(u)
  final def imag: Float = FastComplex.imag(u)
  final def repr: String = "FloatComplex(%s, %s)" format(real, imag)
  final def abs: Float = FastComplex.abs(u)
  final def angle: Float = FastComplex.angle(u)
  final def conjugate: FloatComplex = new FloatComplex(FastComplex.conjugate(u))
  final def isWhole: Boolean = FastComplex.isWhole(u)
  final def signum: Int = FastComplex.signum(u)
  final def complexSignum: FloatComplex = new FloatComplex(FastComplex.complexSignum(u))
  final def negate: FloatComplex = new FloatComplex(FastComplex.negate(u))

  final def +(b: FloatComplex): FloatComplex = new FloatComplex(FastComplex.add(u, b.u))
  final def -(b: FloatComplex): FloatComplex = new FloatComplex(FastComplex.subtract(u, b.u))
  final def *(b: FloatComplex): FloatComplex = new FloatComplex(FastComplex.multiply(u, b.u))
  final def /(b: FloatComplex): FloatComplex = new FloatComplex(FastComplex.divide(u, b.u))

    /* TODO: does it make sense?
  final def /~(b: FloatComplex): FloatComplex = new FloatComplex(FastComplex.quot(u, b.u))
  final def %(b: FloatComplex): FloatComplex = new FloatComplex(FastComplex.mod(u, b.u))

  final def /%(b: FloatComplex): (FloatComplex, FloatComplex) = FastComplex.quotmod(u, b.u) match {
    case (q, m) => (new FloatComplex(q), new FloatComplex(m))
  }
     */

  final def pow(b: FloatComplex): FloatComplex = new FloatComplex(FastComplex.pow(u, b.u))
  final def **(b: FloatComplex): FloatComplex = pow(b)

  final def pow(b: Int): FloatComplex = new FloatComplex(FastComplex.pow(u, FastComplex(b.toFloat, 0.0F)))
  final def **(b: Int): FloatComplex = pow(b)
}


/**
 * FastComplex is an ugly, beautiful hack.
 *
 * The basic idea is to encode two 32-bit Floats into a single 64-bit Long.
 * The lower-32 bits are the "real" Float and the upper-32 are the "imaginary"
 * Float.
 *
 * Since we're overloading the meaning of Long, all the operations have to be
 * defined on the FastComplex object, meaning the syntax for using this is a
 * bit ugly. To add to the ugly beauty of the whole thing I could imagine
 * defining implicit operators on Long like +@, -@, *@, /@, etc.
 *
 * You might wonder why it's even worth doing this. The answer is that when
 * you need to allocate an array of e.g. 10-20 million complex numbers, the GC
 * overhead of using *any* object is HUGE. Since we can't build our own
 * "pass-by-value" types on the JVM we are stuck doing an encoding like this.
 *
 * Here are some profiling numbers for summing an array of complex numbers,
 * timed against a concrete case class implementation using Float (in ms):
 *
 *  size | encoded |  class
 *    1M |     5.1 |    5.8
 *    5M |    28.5 |   91.7
 *   10M |    67.7 |  828.1
 *   20M |   228.0 | 2687.0
 *
 * Not bad, eh?
 */
object FastComplex {
  import java.lang.Math.{atan2, cos, sin}

  // note the superstitious use of @inline and final everywhere

  final def apply(real: Float, imag: Float): Long = encode(real, imag)
  final def apply(real: Double, imag: Double): Long = encode(real.toFloat, imag.toFloat)

  // encode a float as some bits
  @inline final def bits(n: Float): Int = java.lang.Float.floatToIntBits(n)

  // decode some bits into a float
  @inline final def bits(n: Int): Float = java.lang.Float.intBitsToFloat(n)

  // get the real part of the complex number
  @inline final def real(d: Long): Float = bits((d & 0xffffffff).toInt)

  // get the imaginary part of the complex number
  @inline final def imag(d: Long): Float = bits((d >>> 32).toInt)

  // define some handy constants
  final val i: Long = encode(0.0F, 1.0F)
  final val one: Long = encode(1.0F, 0.0F)
  final val zero: Long = encode(0.0F, 0.0F)

  // encode two floats representing a complex number
  @inline final def encode(real: Float, imag: Float): Long =
    (bits(real) & 0xffffffffL) | ((bits(imag) & 0xffffffffL) << 32)

  // encode two floats representing a complex number in polar form
  @inline final def polar(magnitude: Float, angle: Float): Long =
    encode(magnitude * cos(angle).toFloat, magnitude * sin(angle).toFloat)

  // decode should be avoided in fast code because it allocates a Tuple2.
  final def decode(d: Long): (Float, Float) = (real(d), imag(d))

  // produces a string representation of the Long/(Float,Float)
  final def toRepr(d: Long): String = "FastComplex(%s -> %s)" format(d, decode(d))

  // get the magnitude/absolute value
  final def abs(d: Long): Float = {
    val re = real(d)
    val im = imag(d)
    java.lang.Math.sqrt(re * re + im * im).toFloat
  }

  // get the angle/argument
  final def angle(d: Long): Float = atan2(imag(d), real(d)).toFloat

  // get the complex conjugate
  final def conjugate(d: Long): Long = encode(real(d), -imag(d))

  // see if the complex number is a whole value
  final def isWhole(d: Long): Boolean = real(d) % 1.0F == 0.0F && imag(d) % 1.0F == 0.0F

  // get the sign of the complex number
  final def signum(d: Long): Int = real(d) compare 0.0F

  // get the complex sign of the complex number
  final def complexSignum(d: Long): Long = {
    val m = abs(d)
    if (m == 0.0F) zero else divide(d, encode(m, 0.0F))
  }

  // negation
  final def negate(a: Long): Long = encode(-real(a), -imag(a))

  // addition
  final def add(a: Long, b: Long): Long = encode(real(a) + real(b), imag(a) + imag(b))

  // subtraction
  final def subtract(a: Long, b: Long): Long = encode(real(a) - real(b), imag(a) - imag(b))

  // multiplication
  final def multiply(a: Long, b: Long): Long = {
    val re_a = real(a)
    val im_a = imag(a)
    val re_b = real(b)
    val im_b = imag(b)
    encode(re_a * re_b - im_a * im_b, im_a * re_b + re_a * im_b)
  }

  // division
  final def divide(a: Long, b: Long): Long = {
    val re_a = real(a)
    val im_a = imag(a)
    val re_b = real(b)
    val im_b = imag(b)

    val abs_re_b = Math.abs(re_b)
    val abs_im_b = Math.abs(im_b)

    if (abs_re_b >= abs_im_b) {
      if (abs_re_b == 0.0F) throw new ArithmeticException("/0")
      val ratio = im_b / re_b
      val denom = re_b + im_b * ratio
      encode((re_a + im_a * ratio) / denom, (im_a - re_a * ratio) / denom)

    } else {
      if (abs_im_b == 0.0F) throw new ArithmeticException("/0")
      val ratio = re_b / im_b
      val denom = re_b * ratio + im_b
      encode((re_a * ratio + im_a) / denom, (im_a * ratio - re_a) / denom)
    }
  }
 
  /* TODO: does it make sense?
   final def quot(a: Long, b: Long): Long =
    encode(Math.floor(real(divide(a, b))).toFloat, 0.0F)

  final def mod(a: Long, b: Long): Long = subtract(a, multiply(b, quot(a, b)))

  final def quotmod(a: Long, b: Long): (Long, Long) = {
    val q = quot(a, b)
    (q, subtract(a, multiply(b, quot(a, b))))
  }
   */

  // exponentiation
  final def pow(a: Long, b: Long): Long = if (b == zero) {
    encode(1.0F, 0.0F)

  } else if (a == zero) {
    if (imag(b) != 0.0F || real(b) < 0.0F)
      throw new Exception("raising 0 to negative/complex power")
    zero

  } else if (imag(b) != 0.0F) {
    val im_b = imag(b)
    val re_b = real(b)
    val len = (Math.pow(abs(a), re_b) / exp((angle(a) * im_b))).toFloat
    val phase = (angle(a) * re_b + log(abs(a)) * im_b).toFloat
    polar(len, phase)

  } else {
    val len = Math.pow(abs(a), real(b)).toFloat
    val phase = (angle(a) * real(b)).toFloat
    polar(len, phase)
  }
}

trait ComplexInstances0 {
  implicit def ComplexRing[A: Ring: IsReal]: Ring[Complex[A]] = new ComplexIsRingImpl[A]
}

trait ComplexInstances1 extends ComplexInstances0 {
  implicit def ComplexField[A: Field: IsReal]: Field[Complex[A]] = new ComplexIsFieldImpl[A]
}

trait ComplexInstances extends ComplexInstances1 {
  implicit def ComplexAlgebra[@sp(Float, Double) A: Fractional: Trig: IsReal]: ComplexAlgebra[A] =
    new ComplexAlgebra[A]

  implicit def ComplexEq[A: Eq]: Eq[Complex[A]] = new ComplexEq[A]
}

private[math] trait ComplexIsRing[@sp(Float, Double) A] extends Ring[Complex[A]] {
  implicit def algebra: Ring[A]
  implicit def order: IsReal[A]

  override def minus(a: Complex[A], b: Complex[A]): Complex[A] = a - b
  def negate(a: Complex[A]): Complex[A] = -a
  def one: Complex[A] = Complex.one
  def plus(a: Complex[A], b: Complex[A]): Complex[A] = a + b
  override def times(a: Complex[A], b: Complex[A]): Complex[A] = a * b
  def zero: Complex[A] = Complex.zero

  override def fromInt(n: Int): Complex[A] = Complex.fromInt[A](n)
}

private[math] trait ComplexIsField[@sp(Float,Double) A] extends ComplexIsRing[A] with Field[Complex[A]] {

  implicit def algebra: Field[A]

  override def fromDouble(n: Double): Complex[A] = Complex(algebra.fromDouble(n))
  def div(a: Complex[A], b: Complex[A]): Complex[A] = a / b
<<<<<<< HEAD
  def gcd(a: Complex[A], b: Complex[A]): Complex[A] = if (a.isZero && b.isZero) zero else one
  def lcm(a: Complex[A], b: Complex[A]): Complex[A] = a * b
=======
  /* TODO: does it make sense?
  def quot(a: Complex[A], b: Complex[A]): Complex[A] = a /~ b
  def mod(a: Complex[A], b: Complex[A]): Complex[A] = a % b
  override def quotmod(a: Complex[A], b: Complex[A]): (Complex[A], Complex[A]) = a /% b
  def gcd(a: Complex[A], b: Complex[A]): Complex[A] = {
    @tailrec def _gcd(a: Complex[A], b: Complex[A]): Complex[A] =
      if (b.isZero) a else _gcd(b, a - (a / b).round * b)
    _gcd(a, b)
  }
   */
>>>>>>> dc22ebb7
}

private[math] trait ComplexIsTrig[@sp(Float, Double) A] extends Trig[Complex[A]] {
  implicit def algebra: Field[A]
  implicit def nroot: NRoot[A]
  implicit def trig: Trig[A]
  implicit def order: IsReal[A]

  def e: Complex[A] = new Complex[A](trig.e, algebra.zero)
  def pi: Complex[A] = new Complex[A](trig.pi, algebra.zero)

  def exp(a: Complex[A]): Complex[A] = a.exp
  def expm1(a: Complex[A]): Complex[A] = a.exp - algebra.one
  def log(a: Complex[A]): Complex[A] = a.log
  def log1p(a: Complex[A]): Complex[A] = (a + algebra.one).log

  def sin(a: Complex[A]): Complex[A] = a.sin
  def cos(a: Complex[A]): Complex[A] = a.cos
  def tan(a: Complex[A]): Complex[A] = a.tan

  def asin(a: Complex[A]): Complex[A] = a.sin
  def acos(a: Complex[A]): Complex[A] = a.cos
  def atan(a: Complex[A]): Complex[A] = a.tan
  def atan2(y: Complex[A], x: Complex[A]): Complex[A] =
    new Complex(x.real, y.imag).atan

  def sinh(x: Complex[A]): Complex[A] = x.sinh
  def cosh(x: Complex[A]): Complex[A] = x.cosh
  def tanh(x: Complex[A]): Complex[A] = x.tanh

  def toRadians(a: Complex[A]): Complex[A] = a
  def toDegrees(a: Complex[A]): Complex[A] = a
}

private[math] trait ComplexIsNRoot[A] extends NRoot[Complex[A]] {
  implicit def algebra: Field[A]
  implicit def nroot: NRoot[A]
  implicit def trig: Trig[A]
  implicit def order: IsReal[A]

  def nroot(a: Complex[A], k: Int): Complex[A] = a.nroot(k)
  override def sqrt(a: Complex[A]): Complex[A] = a.sqrt
  def fpow(a: Complex[A], b: Complex[A]): Complex[A] = a.pow(b)
}

@SerialVersionUID(1L)
private[math] class ComplexEq[A: Eq] extends Eq[Complex[A]] with Serializable {
  def eqv(x: Complex[A], y: Complex[A]): Boolean = x eqv y
  override def neqv(x: Complex[A], y: Complex[A]): Boolean = x neqv y
}

@SerialVersionUID(1L)
private[math] final class ComplexIsRingImpl[@sp(Float,Double) A](implicit
    val algebra: Ring[A], val order: IsReal[A]) extends ComplexIsRing[A] with Serializable

@SerialVersionUID(1L)
private[math] final class ComplexIsFieldImpl[@sp(Float,Double) A](implicit
    val algebra: Field[A], val order: IsReal[A]) extends ComplexIsField[A] with Serializable

@SerialVersionUID(1L)
private[math] class ComplexAlgebra[@sp(Float, Double) A](implicit
      val algebra: Field[A], val nroot: NRoot[A], val trig: Trig[A], val order: IsReal[A])
    extends ComplexIsField[A]
    with ComplexIsTrig[A]
    with ComplexIsNRoot[A]
    with InnerProductSpace[Complex[A], A]
    with FieldAlgebra[Complex[A], A]
    with Serializable {
  def scalar: Field[A] = algebra
  def timesl(a: A, v: Complex[A]): Complex[A] = Complex(a, scalar.zero) * v
  def dot(x: Complex[A], y: Complex[A]): A =
    scalar.plus(scalar.times(x.real, y.real), scalar.times(x.imag, y.imag))
  override def pow(a: Complex[A], b: Int): Complex[A] = a.pow(b)
}<|MERGE_RESOLUTION|>--- conflicted
+++ resolved
@@ -609,21 +609,8 @@
 
   override def fromDouble(n: Double): Complex[A] = Complex(algebra.fromDouble(n))
   def div(a: Complex[A], b: Complex[A]): Complex[A] = a / b
-<<<<<<< HEAD
   def gcd(a: Complex[A], b: Complex[A]): Complex[A] = if (a.isZero && b.isZero) zero else one
   def lcm(a: Complex[A], b: Complex[A]): Complex[A] = a * b
-=======
-  /* TODO: does it make sense?
-  def quot(a: Complex[A], b: Complex[A]): Complex[A] = a /~ b
-  def mod(a: Complex[A], b: Complex[A]): Complex[A] = a % b
-  override def quotmod(a: Complex[A], b: Complex[A]): (Complex[A], Complex[A]) = a /% b
-  def gcd(a: Complex[A], b: Complex[A]): Complex[A] = {
-    @tailrec def _gcd(a: Complex[A], b: Complex[A]): Complex[A] =
-      if (b.isZero) a else _gcd(b, a - (a / b).round * b)
-    _gcd(a, b)
-  }
-   */
->>>>>>> dc22ebb7
 }
 
 private[math] trait ComplexIsTrig[@sp(Float, Double) A] extends Trig[Complex[A]] {
