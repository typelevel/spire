package spire
package math

import scala.math.{ScalaNumber, ScalaNumericConversions}
import java.math.{BigInteger, MathContext, RoundingMode, BigDecimal => JBigDecimal}

import spire.algebra._
import spire.algebra.Sign.{Negative, Positive, Zero}
import spire.macros.Checked
import spire.std.long.LongAlgebra
import spire.std.double._
import spire.syntax.nroot._
import spire.util.Opt

//scalastyle:off equals.hash.code
sealed abstract class Rational extends ScalaNumber with ScalaNumericConversions with Ordered[Rational] { lhs =>

  def numerator: SafeLong
  def denominator: SafeLong

  def numeratorAsLong: Long
  def denominatorAsLong: Long

  def isValidLong: Boolean

  def isWhole: Boolean

  def longValue: Long = toBigInt.longValue

  def intValue: Int = longValue.intValue

  def floatValue: Float = doubleValue.toFloat

  // ugh, ScalaNumber and ScalaNumericConversions in 2.10 require this hack
  override def underlying: Object = this

  def abs: Rational = if (signum < 0) -this else this
  def inverse: Rational = reciprocal
  def reciprocal: Rational
  def signum: Int
  def isZero: Boolean
  def isOne: Boolean

  def unary_-(): Rational

  def +(rhs: Rational): Rational
  def -(rhs: Rational): Rational
  def *(rhs: Rational): Rational
  def /(rhs: Rational): Rational

<<<<<<< HEAD
  def equot(rhs: Rational): Rational = Rational(this / rhs)
  def emod(rhs: Rational): Rational = Rational.zero
  def equotmod(rhs: Rational): (Rational, Rational) = (this / rhs, Rational.zero)
  def tquot(rhs: Rational): Rational = Rational((this / rhs).toSafeLong)
  def tmod(rhs: Rational): Rational = this - (this tquot rhs) * rhs
  def tquotmod(rhs: Rational): (Rational, Rational) = {
    val q = tquot(rhs)
    (q, lhs - q * rhs)
  }

  def fquot(rhs: Rational): Rational = {
    val (tq, tm) = lhs tquotmod rhs
    if (tm.signum == -rhs.signum) tq - Rational.one else tq
  }
  def fmod(rhs: Rational): Rational = {
    val tm = lhs tmod rhs
    if (tm.signum == -rhs.signum) tm + rhs else tm
  }
  def fquotmod(rhs: Rational): (Rational, Rational) = {
    val (tq, tm) = lhs tquotmod rhs
    val signsDiffer = (tm.signum == -rhs.signum)
    val fquot = if (signsDiffer) tq - Rational.one else tq
    val fmod = if (signsDiffer) tm + rhs else tm
    (fquot, fmod)
=======
  /* TODO: move to TruncatedDivision
  def /~(rhs: Rational): Rational = Rational(SafeLong((this / rhs).toBigInt), SafeLong.one)
  def %(rhs: Rational): Rational = this - (this /~ rhs) * rhs
  def /%(rhs: Rational): (Rational, Rational) = {
    val q = this /~ rhs
    (q, this - q * rhs)
>>>>>>> dc22ebb7
  }
   */

  /* TODO: not commutative
  def lcm(rhs: Rational): Rational = (lhs / (lhs gcd rhs)) * rhs
  def gcd(rhs: Rational): Rational
<<<<<<< HEAD
  def lcm(rhs: Rational): Rational =
    if (lhs.isZero || rhs.isZero) Rational.zero else (lhs / lhs.gcd(rhs)) * rhs
=======
   */
>>>>>>> dc22ebb7

  def toReal: Real = Real(this)

  def toAlgebraic: Algebraic = Algebraic(this)

  def toBigDecimal(scale: Int, mode: RoundingMode): BigDecimal = {
    val n = new JBigDecimal(numerator.toBigInteger)
    val d = new JBigDecimal(denominator.toBigInteger)
    BigDecimal(n.divide(d, scale, mode))
  }

  def toBigDecimal(mc: MathContext): BigDecimal = {
    val n = new JBigDecimal(numerator.toBigInteger)
    val d = new JBigDecimal(denominator.toBigInteger)
    BigDecimal(n.divide(d, mc))
  }

  def toSafeLong: SafeLong
  final def toBigInt: BigInt = toSafeLong.toBigInt
  override def shortValue: Short = longValue.toShort
  override def byteValue: Byte = longValue.toByte

  def floor: Rational
  def ceil: Rational
  def round: Rational

  def roundTo(denom: SafeLong): Rational = (this * denom).round / denom

  def pow(exp: Int): Rational

  def sign: Sign = Sign(signum)

  def compareToOne: Int

  def min(rhs: Rational): Rational =
    if ((lhs compare rhs) < 0) lhs else rhs

  def max(rhs: Rational): Rational =
    if ((lhs compare rhs) > 0) lhs else rhs

  /**
   * Returns a `Rational` whose numerator and denominator both fit in an `Int`.
   */
  def limitToInt: Rational = limitTo(BigInt(Int.MaxValue))


  /**
   * Returns a `Rational` whose numerator and denominator both fit in a `Long`.
   */
  def limitToLong: Rational = limitTo(BigInt(Long.MaxValue))


  /**
   * Returns a `Rational` whose denominator and numerator are no larger than
   * `max` and whose value is close to the original. This applies, even if, for
   * example, this `Rational` is greater than `max`. In that case,
   * `Rational(max, 1)` is returned.
   *
   * @param max A positive integer.
   */
  def limitTo(max: SafeLong): Rational = if (this.signum < 0) {
    -((-this).limitTo(max))
  } else {
    require(max.signum > 0, "Limit must be a positive integer.")

    val half = max >> 1
    val floor = SafeLong(this.toBigInt)
    if (floor >= max) {
      Rational(max)
    } else if (floor >= (max >> 1)) {
      Rational(floor.toLong)
    } else if (this.compareToOne < 0) {
      limitDenominatorTo(max)
    } else {
      limitDenominatorTo(max * denominator / numerator)
    }
  }


  /**
   * Finds the closest `Rational` to this `Rational` whose denominator is no
   * larger than `limit`.
   *
   * See [[http://en.wikipedia.org/wiki/Stern%E2%80%93Brocot_tree#Mediants_and_binary_search]]
   */
  def limitDenominatorTo(limit: SafeLong): Rational = {
    require(limit.signum > 0, "Cannot limit denominator to non-positive number.")

    def nextK(curr: Opt[SafeLong]): Opt[SafeLong] =
      if (curr.isEmpty) Opt(SafeLong(2)) else Opt(curr.get * 2)

    // This implements the basic mediant algorithm. However, we adapt it in 1
    // way - by allowing an exponentially growing multiplier for either the
    // lower bound or upper bound that we use when calculating the mediant.
    // This fixes the cases where the algorithm is slow to converge. This
    // happens when the lower bound or upper bound are made up of small
    // numbers, thus requiring us to add it to the other bound many times, in
    // succession in order to make a significant enough change to flip the
    // direction of the search or find the mediant. For example, instead of
    // adding u=1/2 n times to the mediant, we would instead try to add 1/2,
    // 2/4, 4/8, 8/16, etc, until we either pass the limit or our bound no
    // longer contains this Rational. Instead of requiring n additions, we only
    // need log n.

    @tailrec
    def closest(l: Rational, u: Rational, lk: Opt[SafeLong], rk: Opt[SafeLong]): Rational = {
      val mediant = (lk.nonEmpty, rk.nonEmpty) match {
        case (true, false) => Rational(lk.get * l.numerator + u.numerator, lk.get * l.denominator + u.denominator)
        case (false, true) => Rational(l.numerator + rk.get * u.numerator, l.denominator + rk.get * u.denominator)
        case _ => Rational(l.numerator + u.numerator, l.denominator + u.denominator)
      }
      if (mediant.denominator > limit) {
        if (lk.nonEmpty || rk.nonEmpty) closest(l, u, Opt.empty, Opt.empty)
        else if ((this - l).abs > (u - this).abs) u
        else l
      } else if (mediant == this) {
        mediant
      } else if (mediant < this) {
        closest(mediant, u, Opt.empty, nextK(rk))
      } else {
        closest(l, mediant, nextK(lk), Opt.empty)
      }
    }

    // note: a rational with a zero denominator is not allowed. But for this algorithm it is quite convenient. So we
    // bypass the factory method and call the constructor directly.
    import Rational.LongRational
    this.sign match {
      case Zero => this
      case Positive => closest(Rational(this.toBigInt), new LongRational(1, 0), Opt.empty, Opt.empty)
      case Negative => closest(new LongRational(-1, 0), Rational(this.toBigInt), Opt.empty, Opt.empty)
    }
  }

  override def equals(that: Any): Boolean = that match {
    case that: Real => this == that.toRational
    case that: Algebraic => that == this
    case that: BigInt => isWhole && toBigInt == that
    case that: BigDecimal => try { toBigDecimal(that.mc) == that } catch { case ae: ArithmeticException => false }
    case that: SafeLong => SafeLong(toBigInt) == that
    case that: Number => Number(this) == that
    case that: Natural => isWhole && this == Rational(that.toBigInt)
    case that: Complex[_] => that == this
    case that: Quaternion[_] => that == this
    case that: Long => isValidLong && toLong == that
    case that => unifiedPrimitiveEquals(that)
  }
}

object Rational extends RationalInstances {
  private val RationalString = """^(-?\d+)/(-?\d+)$""".r
  private val IntegerString = """^(-?\d+)$""".r

  val zero: Rational = longRational(0L, 1L)
  val one: Rational = longRational(1L, 1L)

  private[math] def toDouble(n: SafeLong, d: SafeLong): Double = n.signum match {
    case 0 => 0.0
    case -1 => -toDouble(-n, d)
    case 1 =>
      // We basically just shift n so that integer division gives us 54 bits of
      // accuracy. We use the last bit for rounding, so end w/ 53 bits total.
      val sharedLength = java.lang.Math.min(n.bitLength, d.bitLength)
      val dLowerLength = d.bitLength - sharedLength

      val nShared = n >> (n.bitLength - sharedLength)
      val dShared = d >> dLowerLength

      val addBit = if (nShared < dShared || (nShared == dShared && d.toBigInteger.getLowestSetBit < dLowerLength)) {
        1
      } else {
        0
      }

      val e = d.bitLength - n.bitLength + addBit
      val ln = n << (53 + e)    // We add 1 bit for rounding.
    val lm = (ln / d).toLong
      val m = ((lm >> 1) + (lm & 1)) & 0x000fffffffffffffL
      val bits = (m | ((1023L - e) << 52))
      java.lang.Double.longBitsToDouble(bits)
  }

  def apply(n: BigInt, d: BigInt): Rational =
    apply(SafeLong(n), SafeLong(d))

  def apply(n: Long, d: Long): Rational = {
    def build0(n: Long, d: Long) = if (n == 0L) zero else {
      val divisor = spire.math.gcd(n, d)
      if (divisor == 1L)
        longRational(n, d)
      else
        longRational(n / divisor, d / divisor)
    }
    if (d == 0) throw new IllegalArgumentException("0 denominator")
    else if (d > 0) build0(n, d)
    else if (n == Long.MinValue || d == Long.MinValue) Rational(-BigInt(n), -BigInt(d))
    else build0(-n, -d)
  }

  private[math] def buildWithDiv(num: Long, ngcd: Long, rd: Long, lden: Long): Rational = {
    val n = num / ngcd
    val d = rd / ngcd
    Checked.tryOrReturn {
      apply(n, lden * d)
    } {
      Rational(SafeLong(n), SafeLong(lden) * d)
    }
  }

  def apply(n: SafeLong, d: SafeLong): Rational = {
    if (d.isZero) throw new IllegalArgumentException("0 denominator")
    else if (n.isValidLong && d.isValidLong) apply(n.toLong, d.toLong)
    else if (d.signum < 0) return apply(-n, -d)
    else {
      val g = n gcd d
      n / g match {
        case SafeLongLong(x) => (d / g) match {
          case SafeLongLong(y) => longRational(x, y)
          case y: SafeLongBigInteger => bigRational(x, y)
        }
        case x: SafeLongBigInteger => bigRational(x, d / g)
      }
    }
  }

  implicit def apply(x: Int): Rational = if(x == 0) Rational.zero else longRational(x, 1L)
  implicit def apply(x: Long): Rational = if(x == 0L) Rational.zero else longRational(x, 1L)
  implicit def apply(x: BigInt): Rational = apply(x, SafeLong.one)

  implicit def apply(x: Float): Rational = apply(x.toDouble)

  implicit def apply(x: Double): Rational = if (x == 0D) {
    zero
  } else {
    val bits = java.lang.Double.doubleToLongBits(x)
    val value = if ((bits >> 63) < 0) -(bits & 0x000FFFFFFFFFFFFFL | 0x0010000000000000L)
                else (bits & 0x000FFFFFFFFFFFFFL | 0x0010000000000000L)
    val exp = ((bits >> 52) & 0x7FF).toInt - 1075 // 1023 + 52
    if (exp > 10) {
        apply(SafeLong(value) << exp, SafeLong.one)
    } else if (exp >= 0) {
      apply(value << exp, 1L)
    } else if (exp >= -52 && (~((-1L) << (-exp)) & value) == 0L) {
      apply(value >> (-exp), 1L)
    } else {
      apply(SafeLong(value), SafeLong.one << (-exp))
    }
  }

  implicit def apply(x:BigDecimal): Rational = {
    if (x.ulp >= 1) {
      apply(x.toBigInt, 1)
    } else {
      val n = (x / x.ulp).toBigInt
      val d = (BigDecimal(1.0) / x.ulp).toBigInt
      apply(n, d)
    }
  }

  def apply(r: String): Rational = r match {
    case RationalString(n, d) => Rational(SafeLong(n), SafeLong(d))
    case IntegerString(n) => Rational(SafeLong(n))
    case s => try {
      Rational(BigDecimal(s))
    } catch {
      case nfe: NumberFormatException => throw new NumberFormatException("For input string: " + s)
    }
  }

  implicit def apply(n: SafeLong): Rational =
    n match {
      case SafeLongLong(x) => if (x == 0) Rational.zero else longRational(x, 1L)
      case x:SafeLongBigInteger => bigRational(x, SafeLong.one)
    }

  implicit def apply(x: Number): Rational = x match {
    case RationalNumber(n) => n
    case IntNumber(n) => apply(n)
    case FloatNumber(n) => apply(n)
    case DecimalNumber(n) => apply(n)
  }

  @SerialVersionUID(0L)
  private final class LongRational(val n: Long, val d: Long) extends Rational with Serializable {
    def numerator: SafeLong = SafeLong(n)
    def denominator: SafeLong = SafeLong(d)

    def numeratorAsLong: Long = n
    def denominatorAsLong: Long = d

    def reciprocal: Rational =
      if (n == 0L) throw new ArithmeticException("reciprocal called on 0/1")
      else if (n > 0L) longRational(d, n)
      else if (n == Long.MinValue || d == Long.MinValue) bigRational(-SafeLong(d), -SafeLong(n))
      else longRational(-d, -n)

    override def signum: Int = java.lang.Long.signum(n)

    override def isWhole: Boolean = d == 1L

    override def isZero: Boolean = n == 0L

    override def isOne: Boolean = d == 1L && n == 1L

    override def isValidChar: Boolean = isWhole && new scala.runtime.RichLong(n).isValidChar

    override def isValidByte: Boolean = isWhole && new scala.runtime.RichLong(n).isValidByte

    override def isValidShort: Boolean = isWhole && new scala.runtime.RichLong(n).isValidShort

    override def isValidInt: Boolean = isWhole && new scala.runtime.RichLong(n).isValidInt

    override def isValidLong: Boolean = isWhole

    override def toSafeLong: SafeLong = SafeLong(n / d)

    override def doubleValue: Double = Rational.toDouble(n, d)

    override def unary_-(): Rational =
      if (n == Long.MinValue) bigRational(SafeLong.safe64, SafeLong(d))
      else longRational(-n, d)

    def +(r: Rational): Rational = r match {
      case r: LongRational =>
        val dgcd: Long = spire.math.gcd(d, r.d)
        if (dgcd == 1L) {
          Checked.tryOrReturn[Rational] {
            Rational(n * r.d + r.n * d, d * r.d)
          } {
            Rational(SafeLong(n) * r.d + SafeLong(r.n) * d, SafeLong(d) * r.d)
          }

        } else {

          val lden: Long = d / dgcd
          val rden: Long = r.d / dgcd
          Checked.tryOrReturn {
            val num: Long = n * rden + r.n * lden

            val ngcd: Long = spire.math.gcd(num, dgcd)

            if (ngcd == 1L)
              Rational(num, lden * r.d)
            else
              Rational.buildWithDiv(num, ngcd, r.d, lden)
          } {
            val num: SafeLong = SafeLong(n) * rden + SafeLong(r.n) * lden

            val ngcd: Long = spire.math.gcd(dgcd, (num tmod dgcd).toLong)

            if (ngcd == 1L)
              Rational(num, SafeLong(lden) * r.d)
            else
              Rational(num / ngcd, SafeLong(lden) * (r.d / ngcd))
          }
        }
      case r: BigRational =>
        val dgcd: Long = spire.math.gcd(d, (r.d tmod d).toLong)
        if (dgcd == 1L) {

          val num = r.d * n + r.n * d
          val den = r.d * d
          Rational(num, den)

        } else {

          val lden: Long = d / dgcd
          val rden: SafeLong = r.d / dgcd
          val num: SafeLong = rden * n + r.n * lden
          val ngcd: Long = num match {
            case SafeLongLong(x) => spire.math.gcd(x, dgcd)
            case SafeLongBigInteger(x) => spire.math.gcd(dgcd, (x mod BigInteger.valueOf(dgcd)).longValue)
          }

          if (ngcd == 1L)
            Rational(num, SafeLong(lden) * r.d)
          else
            Rational(num / ngcd, r.d / ngcd * lden)

        }
    }

    def -(r: Rational): Rational = r match {
      case r: LongRational =>
        val dgcd: Long = spire.math.gcd(d, r.d)
        if (dgcd == 1L) {
          Checked.tryOrReturn[Rational] {
            Rational(n * r.d - r.n * d, d * r.d)
          } {
            Rational(SafeLong(n) * r.d - SafeLong(r.n) * d, SafeLong(d) * r.d)
          }

        } else {

          val lden: Long = d / dgcd
          val rden: Long = r.d / dgcd
          Checked.tryOrReturn {
            val num: Long = n * rden - r.n * lden

            val ngcd: Long = spire.math.gcd(num, dgcd)

            if (ngcd == 1L)
              Rational(num, lden * r.d)
            else
              Rational.buildWithDiv(num, ngcd, r.d, lden)
          } {
            val num: SafeLong = SafeLong(n) * rden - SafeLong(r.n) * lden

            val ngcd: Long = spire.math.gcd(dgcd, (num tmod dgcd).toLong)

            if (ngcd == 1L)
              Rational(num, SafeLong(lden) * r.d)
            else
              Rational(num / ngcd, SafeLong(lden) * (r.d / ngcd))
          }
        }
      case r: BigRational =>
        val dgcd: Long = spire.math.gcd(d, (r.d tmod d).toLong)
        if (dgcd == 1L) {

          val num = r.d * n - r.n * d
          val den = r.d * d
          Rational(num, den)

        } else {

          val lden: Long = d / dgcd
          val rden: SafeLong = r.d / dgcd
          val num: SafeLong = rden * n - r.n * lden
          val ngcd: Long = num match {
            case SafeLongLong(x) => spire.math.gcd(x, dgcd)
            case SafeLongBigInteger(x) => spire.math.gcd(dgcd, (x mod BigInteger.valueOf(dgcd)).longValue)
          }

          if (ngcd == 1L)
            Rational(num, SafeLong(lden) * r.d)
          else
            Rational(num / ngcd, r.d / ngcd * lden)

        }
    }


    def *(r: Rational): Rational = if (n == 0L) Rational.zero else r match {
      case r: LongRational =>
        val a = spire.math.gcd(n, r.d)
        val b = spire.math.gcd(d, r.n)
        // this does not have to happen within the checked block, since the divisions are guaranteed to work
        val n1 = n / a
        val n2 = r.n / b
        val d1 = d / b
        val d2 = r.d / a
        Checked.tryOrReturn[Rational] {
          longRational(n1 * n2, d1 * d2)
        } {
          // we know that the result does not fit into a LongRational, and also that the denominators are positive.
          // so we can just call BigRational.apply directly
          bigRational(SafeLong(n1) * n2, SafeLong(d1) * d2)
        }
      case r: BigRational =>
        val a = spire.math.gcd(n, (r.d tmod n).toLong)
        val b = spire.math.gcd(d, (r.n tmod d).toLong)
        Rational(SafeLong(n / a) * (r.n / b), SafeLong(d / b) * (r.d / a))
    }


    def /(r: Rational): Rational = r match {
      case r: LongRational =>
        // we only have to do this check in the long branch, since 0 is always represented as LongRational(0,1)
        if (r.n == 0L) throw new ArithmeticException("divide (/) by 0")
        if (n == 0L) return this
        val a = spire.math.gcd(n, r.n)
        val b = spire.math.gcd(d, r.d)
        // this does not have to happen within the checked block, since the divisions are guaranteed to work
        val n1 = n / a
        val n2 = r.n / a
        var d1 = d / b
        var d2 = r.d / b
        // this is to make sure that the denominator of the result is positive
        if (n2 < 0) {
          // denominators are always positive, so negating them can not yield an overflow
          d1 = -d1
          d2 = -d2
        }
        Checked.tryOrReturn[Rational] {
          longRational(n1 * d2, d1 * n2)
        } {
          // we know that the result does not fit into a LongRational, and we have made sure that the product of d1
          // and n2 is positive. So we can just call BigRational.apply directly
          bigRational(SafeLong(n1) * d2, SafeLong(d1) * n2)
        }
      case r: BigRational =>
        if (n == 0L) return this
        val a = spire.math.gcd(n, (r.n tmod n).toLong)
        val b = spire.math.gcd(d, (r.d tmod d).toLong)
        val num = SafeLong(n / a) * (r.d / b)
        val den = SafeLong(d / b) * (r.n / a)
        if (den.signum < 0) Rational(-num, -den) else Rational(num, den)
    }
/* TODO: restore commutativity
    def gcd(r: Rational): Rational = if(isZero) r.abs else if(isOne) this else r match {
      case r: LongRational =>
        val dgcd: Long = spire.math.gcd(d, r.d)
        val n0 = spire.math.abs(n)
        val n1 = spire.math.abs(r.n)
        if (dgcd == 1L) {
          Rational(spire.math.gcd(n0, n1), SafeLong(d) * r.d)
        } else {
          val lm = d / dgcd
          val rm = r.d / dgcd
          Rational((SafeLong(n0) * rm) gcd (SafeLong(n1) * lm), SafeLong(dgcd) * lm * rm)
        }

      case r: BigRational =>
        val dgcd: Long = spire.math.gcd(d, (r.d tmod d).toLong)
        if (dgcd == 1L) {
          Rational(spire.math.gcd(spire.math.abs(n), spire.math.abs((r.n tmod n).toLong)),
            SafeLong(d) * r.d)
        } else {
          val lm = d / dgcd
          val rm = r.d / dgcd
          Rational((SafeLong(spire.math.abs(n)) * rm) gcd (r.n.abs * lm),
            SafeLong(dgcd) * lm * rm)
        }
    }
 */

    def floor: Rational =
      if (d == 1L) this
      else if (n >= 0) Rational(n / d, 1L)
      else Rational(n / d - 1L, 1L)

    def ceil: Rational =
      if (d == 1L) this
      else if (n >= 0) Rational(n / d + 1L, 1L)
      else Rational(n / d, 1L)

    def round: Rational =
      if (n >= 0) {
        val m = (n % d)
        if (m >= (d - m)) Rational(n / d + 1) else Rational(n / d)
      } else {
        val m = -(n % d)
        if (m >= (d - m)) Rational(n / d - 1) else Rational(n / d)
      }

    def pow(exp: Int): Rational = if (exp == 0)
      Rational.one
    else if (exp < 0)
      reciprocal.pow(-exp)
    else
      Rational(SafeLong(n).pow(exp), SafeLong(d).pow(exp))

    def compareToOne: Int = n compare d

    def compare(r: Rational): Int = r match {
      case r: LongRational =>
        Checked.tryOrElse {
          LongAlgebra.compare(n * r.d, r.n * d)
        } {
          val dgcd = spire.math.gcd(d, r.d)
          if (dgcd == 1L)
            (SafeLong(n) * r.d) compare (SafeLong(r.n) * d)
          else
            (SafeLong(n) * (r.d / dgcd)) compare (SafeLong(r.n) * (d / dgcd))
        }

      case r: BigRational =>
        val dgcd = spire.math.gcd(d, (r.d tmod d).toLong)
        if (dgcd == 1L)
          (SafeLong(n) * r.d) compare (r.n * d)
        else
          (SafeLong(n) * (r.d / dgcd)) compare (r.n * (d / dgcd))
    }

    override def longValue: Long =
      if(d == 1L) n
      else n / d

    override def equals(that: Any): Boolean = that match {
      case that: LongRational => this.n == that.n && this.d == that.d
      case _ => super.equals(that)
    }

    override def hashCode: Int =
      if (d == 1L) unifiedPrimitiveHashcode
      else 29 * (37 * n.## + d.##)

    override def toString: String = if(isWhole) n.toString else s"$n/$d"
  }
  private def longRational(n: Long, d: Long): LongRational = new LongRational(n, d)

  @SerialVersionUID(0L)
  private final class BigRational(val n: SafeLong, val d: SafeLong) extends Rational with Serializable {
    def numerator: SafeLong = n
    def denominator: SafeLong = d

    def numeratorAsLong: Long = n.toLong
    def denominatorAsLong: Long = d.toLong

    def reciprocal: Rational = if (signum < 0)
      Rational(-d, -n)
    else
      bigRational(d, n)

    override def signum: Int = n.signum

    override def isWhole: Boolean = d.isOne

    override def isZero: Boolean = false

    override def isOne: Boolean = false

    override def isValidChar: Boolean = false

    override def isValidByte: Boolean = false

    override def isValidShort: Boolean = false

    override def isValidInt: Boolean = false

    override def isValidLong: Boolean = false

    override def toSafeLong: SafeLong = n / d

    override def doubleValue: Double = Rational.toDouble(n, d)

    override def unary_-(): Rational = Rational(-n, d)

    def +(r: Rational): Rational = r match {
      case r: LongRational => r + this
      case r: BigRational =>
        val dgcd: SafeLong = d.gcd(r.d)
        if (dgcd.isOne) {
          Rational(r.d * n + r.n * d, r.d * d)
        } else {
          val lden: SafeLong = d / dgcd
          val rden: SafeLong = r.d / dgcd
          val num: SafeLong = rden * n + r.n * lden
          val ngcd: SafeLong = num.gcd(dgcd)
          if (ngcd.isOne)
            Rational(num, lden * r.d)
          else
            Rational(num / ngcd, (r.d / ngcd) * lden)
        }
    }

    def -(r: Rational): Rational = r match {
      case r: LongRational => (-r) + this
      case r: BigRational =>
        val dgcd: SafeLong = d.gcd(r.d)
        if (dgcd.isOne) {
          Rational(r.d * n - r.n * d, r.d * d)
        } else {
          val lden: SafeLong = d / dgcd
          val rden: SafeLong = r.d / dgcd
          val num: SafeLong = rden * n - r.n * lden
          val ngcd: SafeLong = num.gcd(dgcd)
          if (ngcd.isOne)
            Rational(num, lden * r.d)
          else
            Rational(num / ngcd, (r.d / ngcd) * lden)
        }
    }


    def *(r: Rational): Rational = r match {
      case r: LongRational => r * this
      case r: BigRational =>
        val a = n.gcd(r.d)
        val b = d.gcd(r.n)
        Rational((n / a) * (r.n / b), (d / b) * (r.d / a))
    }


    def /(r: Rational): Rational = r match {
      case r: LongRational => r.inverse * this
      case r: BigRational =>
        val a = n.gcd(r.n)
        val b = d.gcd(r.d)
        val num = (n / a) * (r.d / b)
        val den = (d / b) * (r.n / a)
        if (den.signum < 0) Rational(-num, -den) else Rational(num, den)
    }

    /* TODO: restore commutativity
    def gcd(r: Rational): Rational = r match {
      case r: LongRational => r gcd this
      case r: BigRational =>
        val dgcd: SafeLong = d.gcd(r.d)
        if (dgcd.isOne) {
          Rational(n.abs gcd r.n.abs, d * r.d)
        } else {
          val lm = d / dgcd
          val rm = r.d / dgcd
          Rational((n * rm).abs gcd (r.n * lm).abs, dgcd * lm * rm)
        }
    }
     */

    def floor: Rational =
      if (isWhole) this
      else if (n.signum >= 0) Rational(n / d, SafeLong.one)
      else Rational(n / d - 1, SafeLong.one)

    def ceil: Rational =
      if (isWhole) this
      else if (n.signum >= 0) Rational(n / d + 1, SafeLong.one)
      else Rational(n / d, SafeLong.one)

    def round: Rational =
      if (n.signum >= 0) {
        val m = n tmod d
        if (m >= (d - m)) Rational(n / d + 1) else Rational(n / d)
      } else {
        val m = -(n tmod d)
        if (m >= (d - m)) Rational(n / d - 1) else Rational(n / d)
      }

    def pow(exp: Int): Rational = if (exp == 0)
      Rational.one
    else if (exp < 0)
      Rational(d pow -exp, n pow -exp)
    else
      Rational(n pow exp, d pow exp)

    def compareToOne: Int = n compare d

    def compare(r: Rational): Int = r match {
      case r: LongRational =>
        val dgcd = spire.math.gcd(r.d, (d tmod r.d).toLong)
        if (dgcd == 1L)
          (n * r.d) compare (SafeLong(r.n) * d)
        else
          (n * (r.d / dgcd)) compare (SafeLong(r.n) * (d / dgcd))
      case r: BigRational =>
        val dgcd = d.gcd(r.d)
        if (dgcd.isOne)
          (n * r.d) compare (r.n * d)
        else
          ((r.d / dgcd) * n) compare ((d / dgcd) * r.n)
    }

    override def equals(that: Any): Boolean = that match {
      case that: BigRational => this.n == that.n && this.d == that.d
      case _ => super.equals(that)
    }

    override def hashCode: Int =
      29 * (37 * n.## + d.##)

    override def toString: String = if(isWhole) n.toString else s"$n/$d"
  }
  private def bigRational(n: SafeLong, d: SafeLong): BigRational = new BigRational(n, if(d.isOne) SafeLong.one else d)
}

trait RationalInstances {
  implicit final val RationalAlgebra = new RationalAlgebra
  import NumberTag._
  implicit final val RationalTag = new LargeTag[Rational](Exact, Rational.zero)

}

/**
 * Used for Fractional[Rational] and Numeric[Rational] to provide
 * approximate sqrt and nroot implementations.
 *
 * These operations occur at Double precision.
 */
private[math] trait RationalApproximateNRoot extends NRoot[Rational] {
  def nroot(n: Rational, k: Int): Rational =
    Rational(n.toDouble nroot k)

  def fpow(n: Rational, k: Rational): Rational =
    Rational(n.toDouble ** k.toDouble)
}

private[math] trait RationalIsField extends Field[Rational] {
  override def minus(a:Rational, b:Rational): Rational = a - b
  def negate(a:Rational): Rational = -a
  def one: Rational = Rational.one
  def plus(a:Rational, b:Rational): Rational = a + b
  override def pow(a:Rational, b:Int): Rational = a.pow(b)
  override def times(a:Rational, b:Rational): Rational = a * b
  def zero: Rational = Rational.zero
<<<<<<< HEAD
=======
  /* TODO: move to TruncatedDivision
  def quot(a:Rational, b:Rational): Rational = a /~ b
  def mod(a:Rational, b:Rational): Rational = a % b
  override def quotmod(a:Rational, b:Rational): (Rational, Rational) = a /% b
   */
>>>>>>> dc22ebb7
  override def fromInt(n: Int): Rational = Rational(n)
  override def fromDouble(n: Double): Rational = Rational(n)
  def div(a:Rational, b:Rational): Rational = a / b
  override def gcd(a: Rational, b: Rational)(implicit ev: Eq[Rational]): Rational = a gcd b
  override def lcm(a: Rational, b: Rational)(implicit ev: Eq[Rational]): Rational = a lcm b
}

<<<<<<< HEAD
private[math] trait RationalTruncatedDivision extends TruncatedDivision[Rational] {
=======
/* TODO: restore commutativity
private[math] trait RationalIsGcd extends Gcd[Rational] {
  def lcm(a:Rational, b:Rational): Rational = a lcm b
  def gcd(a:Rational, b:Rational): Rational = a gcd b
}
 */

private[math] trait RationalIsReal extends IsRational[Rational] {
>>>>>>> dc22ebb7
  override def eqv(x:Rational, y:Rational): Boolean = x == y
  override def neqv(x:Rational, y:Rational): Boolean = x != y
  override def gt(x: Rational, y: Rational): Boolean = x > y
  override def gteqv(x: Rational, y: Rational): Boolean = x >= y
  override def lt(x: Rational, y: Rational): Boolean = x < y
  override def lteqv(x: Rational, y: Rational): Boolean = x <= y
  def compare(x: Rational, y: Rational): Int = x compare y

  override def sign(a: Rational): Sign = a.sign
  override def signum(a: Rational): Int = a.signum
  override def abs(a: Rational): Rational = a.abs
<<<<<<< HEAD

  def toBigIntOption(x: Rational): Option[BigInt] =
    if (x.isWhole) Some(x.numerator.toBigInt) else None
  def tquot(x: Rational, y: Rational): Rational = x tquot y
  def tmod(x: Rational, y: Rational): Rational = x tmod y
  override def tquotmod(a:Rational, b:Rational): (Rational, Rational) = a tquotmod b

  def fquot(x: Rational, y: Rational): Rational = x fquot y
  def fmod(x: Rational, y: Rational): Rational = x fmod y
  override def fquotmod(a:Rational, b:Rational): (Rational, Rational) = a fquotmod b
}
=======
>>>>>>> dc22ebb7

private[math] trait RationalIsReal extends IsRational[Rational] with RationalTruncatedDivision {
  def toDouble(r: Rational): Double = r.toDouble
  def ceil(a:Rational): Rational = a.ceil
  def floor(a:Rational): Rational = a.floor
  def round(a:Rational): Rational = a.round
  def toRational(a: Rational): Rational = a
  def isWhole(a:Rational): Boolean = a.isWhole
}

@SerialVersionUID(1L)
class RationalAlgebra
    extends RationalIsField
    with RationalIsReal
//    with RationalIsGcd TODO
    with Serializable<|MERGE_RESOLUTION|>--- conflicted
+++ resolved
@@ -48,7 +48,6 @@
   def *(rhs: Rational): Rational
   def /(rhs: Rational): Rational
 
-<<<<<<< HEAD
   def equot(rhs: Rational): Rational = Rational(this / rhs)
   def emod(rhs: Rational): Rational = Rational.zero
   def equotmod(rhs: Rational): (Rational, Rational) = (this / rhs, Rational.zero)
@@ -73,26 +72,7 @@
     val fquot = if (signsDiffer) tq - Rational.one else tq
     val fmod = if (signsDiffer) tm + rhs else tm
     (fquot, fmod)
-=======
-  /* TODO: move to TruncatedDivision
-  def /~(rhs: Rational): Rational = Rational(SafeLong((this / rhs).toBigInt), SafeLong.one)
-  def %(rhs: Rational): Rational = this - (this /~ rhs) * rhs
-  def /%(rhs: Rational): (Rational, Rational) = {
-    val q = this /~ rhs
-    (q, this - q * rhs)
->>>>>>> dc22ebb7
-  }
-   */
-
-  /* TODO: not commutative
-  def lcm(rhs: Rational): Rational = (lhs / (lhs gcd rhs)) * rhs
-  def gcd(rhs: Rational): Rational
-<<<<<<< HEAD
-  def lcm(rhs: Rational): Rational =
-    if (lhs.isZero || rhs.isZero) Rational.zero else (lhs / lhs.gcd(rhs)) * rhs
-=======
-   */
->>>>>>> dc22ebb7
+  }
 
   def toReal: Real = Real(this)
 
@@ -878,33 +858,16 @@
   override def pow(a:Rational, b:Int): Rational = a.pow(b)
   override def times(a:Rational, b:Rational): Rational = a * b
   def zero: Rational = Rational.zero
-<<<<<<< HEAD
-=======
-  /* TODO: move to TruncatedDivision
-  def quot(a:Rational, b:Rational): Rational = a /~ b
-  def mod(a:Rational, b:Rational): Rational = a % b
-  override def quotmod(a:Rational, b:Rational): (Rational, Rational) = a /% b
-   */
->>>>>>> dc22ebb7
   override def fromInt(n: Int): Rational = Rational(n)
   override def fromDouble(n: Double): Rational = Rational(n)
   def div(a:Rational, b:Rational): Rational = a / b
+/* TODO: restore
   override def gcd(a: Rational, b: Rational)(implicit ev: Eq[Rational]): Rational = a gcd b
   override def lcm(a: Rational, b: Rational)(implicit ev: Eq[Rational]): Rational = a lcm b
+ */
 }
 
-<<<<<<< HEAD
 private[math] trait RationalTruncatedDivision extends TruncatedDivision[Rational] {
-=======
-/* TODO: restore commutativity
-private[math] trait RationalIsGcd extends Gcd[Rational] {
-  def lcm(a:Rational, b:Rational): Rational = a lcm b
-  def gcd(a:Rational, b:Rational): Rational = a gcd b
-}
- */
-
-private[math] trait RationalIsReal extends IsRational[Rational] {
->>>>>>> dc22ebb7
   override def eqv(x:Rational, y:Rational): Boolean = x == y
   override def neqv(x:Rational, y:Rational): Boolean = x != y
   override def gt(x: Rational, y: Rational): Boolean = x > y
@@ -916,7 +879,6 @@
   override def sign(a: Rational): Sign = a.sign
   override def signum(a: Rational): Int = a.signum
   override def abs(a: Rational): Rational = a.abs
-<<<<<<< HEAD
 
   def toBigIntOption(x: Rational): Option[BigInt] =
     if (x.isWhole) Some(x.numerator.toBigInt) else None
@@ -928,8 +890,6 @@
   def fmod(x: Rational, y: Rational): Rational = x fmod y
   override def fquotmod(a:Rational, b:Rational): (Rational, Rational) = a fquotmod b
 }
-=======
->>>>>>> dc22ebb7
 
 private[math] trait RationalIsReal extends IsRational[Rational] with RationalTruncatedDivision {
   def toDouble(r: Rational): Double = r.toDouble
@@ -944,5 +904,4 @@
 class RationalAlgebra
     extends RationalIsField
     with RationalIsReal
-//    with RationalIsGcd TODO
     with Serializable