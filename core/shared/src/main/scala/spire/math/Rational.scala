package spire
package math

import scala.math.{ScalaNumber, ScalaNumericConversions}

import java.math.{BigDecimal => JBigDecimal, BigInteger, MathContext, RoundingMode}

import spire.algebra.{Eq, Field, IsRational, NRoot, Sign, TruncatedDivisionCRing}
import spire.algebra.Sign.{ Positive, Zero, Negative }
import spire.macros.Checked
import spire.std.long.LongAlgebra
import spire.std.double._
import spire.syntax.nroot._
import spire.util.Opt

//scalastyle:off equals.hash.code
sealed abstract class Rational extends ScalaNumber with ScalaNumericConversions with Ordered[Rational] { lhs =>

  def numerator: SafeLong
  def denominator: SafeLong

  def numeratorIsValidLong: Boolean
  protected def numeratorAbsIsValidLong: Boolean
  def numeratorAsLong: Long
  def denominatorIsValidLong: Boolean
  protected def denominatorAbsIsValidLong: Boolean
  def denominatorAsLong: Long

  def isValidLong: Boolean

  def isWhole: Boolean

  def longValue: Long = toBigInt.longValue

  def intValue: Int = longValue.intValue

  def floatValue: Float = doubleValue.toFloat

  // ugh, ScalaNumber and ScalaNumericConversions in 2.10 require this hack
  override def underlying: Object = this

  def abs: Rational = if (signum < 0) -this else this
  def inverse: Rational = reciprocal
  def reciprocal: Rational
  def signum: Int
  def isZero: Boolean
  def isOne: Boolean

  def unary_-(): Rational

  def +(rhs: Rational): Rational
  def -(rhs: Rational): Rational
  def *(rhs: Rational): Rational
  def /(rhs: Rational): Rational

  def t_/~(rhs: Rational): Rational = Rational(SafeLong((this / rhs).toBigInt), SafeLong.one)
  def t_%(rhs: Rational): Rational = this - (this t_/~ rhs) * rhs
  def t_/%(rhs: Rational): (Rational, Rational) = {
    val q = this t_/~ rhs
    (q, this - q * rhs)
  }

  def lcm(rhs: Rational): Rational =
    if (lhs.isZero || rhs.isZero) Rational.zero
    else (lhs / (lhs gcd rhs)) * rhs

  def gcd(rhs: Rational): Rational =
    // a few shortcuts (that are correctly handled by the generic algorithm anyhow)
    if (lhs.isZero) rhs.abs
    else if (rhs.isZero) lhs.abs
    else if (lhs.isOne && rhs.isOne) lhs
    else {
      // now the generic algorithm
      // stores either the new numerator as a Long or SafeLong
      var newNumAsLong = 0L
      // when the new numerator is a Long, the Opt is empty, otherwise
      // it contains the new SafeLong numerator
      var newNumAsSafeLong: Opt[SafeLong] = Opt.empty[SafeLong]
      if (lhs.numeratorAbsIsValidLong && rhs.numeratorAbsIsValidLong)
        newNumAsLong = spire.math.gcd(lhs.numeratorAsLong, rhs.numeratorAsLong)
      else {
        val newNum = lhs.numerator.gcd(rhs.numerator)
        if (newNum.isValidLong)
          newNumAsLong = newNum.toLong
        else
          newNumAsSafeLong = Opt(newNum)
      }
      if (lhs.denominatorAbsIsValidLong && rhs.denominatorAbsIsValidLong) {
        val ld = lhs.denominatorAsLong
        val rd = rhs.denominatorAsLong
        val dengcd = spire.math.gcd(ld, rd)
        val tmp = ld / dengcd // fits in Long
                              // Checked does not like Opt.unapply, so we use isEmpty/get
        Checked.tryOrElse {
          val newDenAsLong = tmp * rd
          if (newNumAsSafeLong.isEmpty)
            Rational(newNumAsLong, newDenAsLong)
          else
            Rational(newNumAsSafeLong.get, SafeLong(newDenAsLong))
        } {
          val newDenAsSafeLong = SafeLong(tmp) * rd
          // Checked does not like Opt.unapply
          if (newNumAsSafeLong.isEmpty)
            Rational(SafeLong(newNumAsLong), newDenAsSafeLong)
          else
            Rational(newNumAsSafeLong.get, newDenAsSafeLong)
        }
      } else {
        val newDenAsSafeLong = lhs.denominator.lcm(rhs.denominator)
        newNumAsSafeLong match {
          case Opt(sl) => Rational(sl, newDenAsSafeLong)
          case _ => Rational(SafeLong(newNumAsLong), newDenAsSafeLong)
        }
      }
    }

  def toReal: Real = Real(this)

  def toAlgebraic: Algebraic = Algebraic(this)

  def toBigDecimal(scale: Int, mode: RoundingMode): BigDecimal = {
    val n = new JBigDecimal(numerator.toBigInteger)
    val d = new JBigDecimal(denominator.toBigInteger)
    BigDecimal(n.divide(d, scale, mode))
  }

  def toBigDecimal(mc: MathContext): BigDecimal = {
    val n = new JBigDecimal(numerator.toBigInteger)
    val d = new JBigDecimal(denominator.toBigInteger)
    BigDecimal(n.divide(d, mc))
  }

  def toSafeLong: SafeLong
  final def toBigInt: BigInt = toSafeLong.toBigInt
  override def shortValue: Short = longValue.toShort
  override def byteValue: Byte = longValue.toByte

  def floor: Rational
  def ceil: Rational
  def round: Rational

  def roundTo(denom: SafeLong): Rational = (this * denom).round / denom

  def pow(exp: Int): Rational

  def sign: Sign = Sign(signum)

  def compareToOne: Int

  def min(rhs: Rational): Rational =
    if ((lhs compare rhs) < 0) lhs else rhs

  def max(rhs: Rational): Rational =
    if ((lhs compare rhs) > 0) lhs else rhs

  /**
   * Returns a `Rational` whose numerator and denominator both fit in an `Int`.
   */
  def limitToInt: Rational = limitTo(BigInt(Int.MaxValue))


  /**
   * Returns a `Rational` whose numerator and denominator both fit in a `Long`.
   */
  def limitToLong: Rational = limitTo(BigInt(Long.MaxValue))


  /**
   * Returns a `Rational` whose denominator and numerator are no larger than
   * `max` and whose value is close to the original. This applies, even if, for
   * example, this `Rational` is greater than `max`. In that case,
   * `Rational(max, 1)` is returned.
   *
   * @param max A positive integer.
   */
  def limitTo(max: SafeLong): Rational = if (this.signum < 0) {
    -((-this).limitTo(max))
  } else {
    require(max.signum > 0, "Limit must be a positive integer.")

    val half = max >> 1
    val floor = SafeLong(this.toBigInt)
    if (floor >= max) {
      Rational(max)
    } else if (floor >= (max >> 1)) {
      Rational(floor.toLong)
    } else if (this.compareToOne < 0) {
      limitDenominatorTo(max)
    } else {
      limitDenominatorTo(max * denominator / numerator)
    }
  }


  /**
   * Finds the closest `Rational` to this `Rational` whose denominator is no
   * larger than `limit`.
   *
   * See [[http://en.wikipedia.org/wiki/Stern%E2%80%93Brocot_tree#Mediants_and_binary_search]]
   */
  def limitDenominatorTo(limit: SafeLong): Rational = {
    require(limit.signum > 0, "Cannot limit denominator to non-positive number.")

    def nextK(curr: Opt[SafeLong]): Opt[SafeLong] =
      if (curr.isEmpty) Opt(SafeLong(2)) else Opt(curr.get * 2)

    // This implements the basic mediant algorithm. However, we adapt it in 1
    // way - by allowing an exponentially growing multiplier for either the
    // lower bound or upper bound that we use when calculating the mediant.
    // This fixes the cases where the algorithm is slow to converge. This
    // happens when the lower bound or upper bound are made up of small
    // numbers, thus requiring us to add it to the other bound many times, in
    // succession in order to make a significant enough change to flip the
    // direction of the search or find the mediant. For example, instead of
    // adding u=1/2 n times to the mediant, we would instead try to add 1/2,
    // 2/4, 4/8, 8/16, etc, until we either pass the limit or our bound no
    // longer contains this Rational. Instead of requiring n additions, we only
    // need log n.

    @tailrec
    def closest(l: Rational, u: Rational, lk: Opt[SafeLong], rk: Opt[SafeLong]): Rational = {
      val mediant = (lk.nonEmpty, rk.nonEmpty) match {
        case (true, false) => Rational(lk.get * l.numerator + u.numerator, lk.get * l.denominator + u.denominator)
        case (false, true) => Rational(l.numerator + rk.get * u.numerator, l.denominator + rk.get * u.denominator)
        case _ => Rational(l.numerator + u.numerator, l.denominator + u.denominator)
      }
      if (mediant.denominator > limit) {
        if (lk.nonEmpty || rk.nonEmpty) closest(l, u, Opt.empty, Opt.empty)
        else if ((this - l).abs > (u - this).abs) u
        else l
      } else if (mediant == this) {
        mediant
      } else if (mediant < this) {
        closest(mediant, u, Opt.empty, nextK(rk))
      } else {
        closest(l, mediant, nextK(lk), Opt.empty)
      }
    }

    // note: a rational with a zero denominator is not allowed. But for this algorithm it is quite convenient. So we
    // bypass the factory method and call the constructor directly.
    import Rational.LongRational
    this.sign match {
      case Zero => this
      case Positive => closest(Rational(this.toBigInt), new LongRational(1, 0), Opt.empty, Opt.empty)
      case Negative => closest(new LongRational(-1, 0), Rational(this.toBigInt), Opt.empty, Opt.empty)
    }
  }

  override def equals(that: Any): Boolean = that match {
    case that: Real => this == that.toRational
    case that: Algebraic => that == this
    case that: BigInt => isWhole && toBigInt == that
    case that: BigDecimal => try { toBigDecimal(that.mc) == that } catch { case ae: ArithmeticException => false }
    case that: SafeLong => SafeLong(toBigInt) == that
    case that: Number => Number(this) == that
    case that: Natural => isWhole && this == Rational(that.toBigInt)
    case that: Complex[_] => that == this
    case that: Quaternion[_] => that == this
    case that: Long => isValidLong && toLong == that
    case that => unifiedPrimitiveEquals(that)
  }
}

object Rational extends RationalInstances {
  private val RationalString = """^(-?\d+)/(-?\d+)$""".r
  private val IntegerString = """^(-?\d+)$""".r

  val zero: Rational = longRational(0L, 1L)
  val one: Rational = longRational(1L, 1L)

  private[math] def toDouble(n: SafeLong, d: SafeLong): Double = n.signum match {
    case 0 => 0.0
    case -1 => -toDouble(-n, d)
    case 1 =>
      // We basically just shift n so that integer division gives us 54 bits of
      // accuracy. We use the last bit for rounding, so end w/ 53 bits total.
      val sharedLength = java.lang.Math.min(n.bitLength, d.bitLength)
      val dLowerLength = d.bitLength - sharedLength

      val nShared = n >> (n.bitLength - sharedLength)
      val dShared = d >> dLowerLength

      val addBit = if (nShared < dShared || (nShared == dShared && d.toBigInteger.getLowestSetBit < dLowerLength)) {
        1
      } else {
        0
      }

      val e = d.bitLength - n.bitLength + addBit
      val ln = n << (53 + e)    // We add 1 bit for rounding.
    val lm = (ln / d).toLong
      val m = ((lm >> 1) + (lm & 1)) & 0x000fffffffffffffL
      val bits = (m | ((1023L - e) << 52))
      java.lang.Double.longBitsToDouble(bits)
  }

  def apply(n: BigInt, d: BigInt): Rational =
    apply(SafeLong(n), SafeLong(d))

  def apply(n: Long, d: Long): Rational = {
    def build0(n: Long, d: Long) = if (n == 0L) zero else {
      val divisor = spire.math.gcd(n, d)
      if (divisor == 1L)
        longRational(n, d)
      else
        longRational(n / divisor, d / divisor)
    }
    if (d == 0) throw new IllegalArgumentException("0 denominator")
    else if (d > 0) build0(n, d)
    else if (n == Long.MinValue || d == Long.MinValue) Rational(-BigInt(n), -BigInt(d))
    else build0(-n, -d)
  }

  private[math] def buildWithDiv(num: Long, ngcd: Long, rd: Long, lden: Long): Rational = {
    val n = num / ngcd
    val d = rd / ngcd
    Checked.tryOrReturn {
      apply(n, lden * d)
    } {
      Rational(SafeLong(n), SafeLong(lden) * d)
    }
  }

  def apply(n: SafeLong, d: SafeLong): Rational = {
    if (d.isZero) throw new IllegalArgumentException("0 denominator")
    else if (n.isValidLong && d.isValidLong) apply(n.toLong, d.toLong)
    else if (d.signum < 0) return apply(-n, -d)
    else {
      val g = n gcd d
      n / g match {
        case SafeLongLong(x) => (d / g) match {
          case SafeLongLong(y) => longRational(x, y)
          case y: SafeLongBigInteger => bigRational(x, y)
        }
        case x: SafeLongBigInteger => bigRational(x, d / g)
      }
    }
  }

  implicit def apply(x: Int): Rational = if(x == 0) Rational.zero else longRational(x, 1L)
  implicit def apply(x: Long): Rational = if(x == 0L) Rational.zero else longRational(x, 1L)
  implicit def apply(x: BigInt): Rational = apply(x, SafeLong.one)

  implicit def apply(x: Float): Rational = apply(x.toDouble)

  implicit def apply(x: Double): Rational = if (x == 0D) {
    zero
  } else {
    val bits = java.lang.Double.doubleToLongBits(x)
    val value = if ((bits >> 63) < 0) -(bits & 0x000FFFFFFFFFFFFFL | 0x0010000000000000L)
                else (bits & 0x000FFFFFFFFFFFFFL | 0x0010000000000000L)
    val exp = ((bits >> 52) & 0x7FF).toInt - 1075 // 1023 + 52
    if (exp > 10) {
        apply(SafeLong(value) << exp, SafeLong.one)
    } else if (exp >= 0) {
      apply(value << exp, 1L)
    } else if (exp >= -52 && (~((-1L) << (-exp)) & value) == 0L) {
      apply(value >> (-exp), 1L)
    } else {
      apply(SafeLong(value), SafeLong.one << (-exp))
    }
  }

  implicit def apply(x:BigDecimal): Rational = {
    if (x.ulp >= 1) {
      apply(x.toBigInt, 1)
    } else {
      val n = (x / x.ulp).toBigInt
      val d = (BigDecimal(1.0) / x.ulp).toBigInt
      apply(n, d)
    }
  }

  def apply(r: String): Rational = r match {
    case RationalString(n, d) => Rational(SafeLong(n), SafeLong(d))
    case IntegerString(n) => Rational(SafeLong(n))
    case s => try {
      Rational(BigDecimal(s))
    } catch {
      case nfe: NumberFormatException => throw new NumberFormatException("For input string: " + s)
    }
  }

  implicit def apply(n: SafeLong): Rational =
    n match {
      case SafeLongLong(x) => if (x == 0) Rational.zero else longRational(x, 1L)
      case x:SafeLongBigInteger => bigRational(x, SafeLong.one)
    }

  implicit def apply(x: Number): Rational = x match {
    case RationalNumber(n) => n
    case IntNumber(n) => apply(n)
    case FloatNumber(n) => apply(n)
    case DecimalNumber(n) => apply(n)
  }

  @SerialVersionUID(0L)
  private final class LongRational(val n: Long, val d: Long) extends Rational with Serializable {
    def numerator: SafeLong = SafeLong(n)
    def denominator: SafeLong = SafeLong(d)

    def numeratorAsLong: Long = n
    def numeratorIsValidLong = true
    def numeratorAbsIsValidLong = n != Long.MinValue
    def denominatorAsLong: Long = d
    def denominatorIsValidLong = true
    def denominatorAbsIsValidLong = d != Long.MinValue

    def reciprocal: Rational =
      if (n == 0L) throw new ArithmeticException("reciprocal called on 0/1")
      else if (n > 0L) longRational(d, n)
      else if (n == Long.MinValue || d == Long.MinValue) bigRational(-SafeLong(d), -SafeLong(n))
      else longRational(-d, -n)

    override def signum: Int = java.lang.Long.signum(n)

    override def isWhole: Boolean = d == 1L

    override def isZero: Boolean = n == 0L

    override def isOne: Boolean = d == 1L && n == 1L

    override def isValidChar: Boolean = isWhole && new scala.runtime.RichLong(n).isValidChar

    override def isValidByte: Boolean = isWhole && new scala.runtime.RichLong(n).isValidByte

    override def isValidShort: Boolean = isWhole && new scala.runtime.RichLong(n).isValidShort

    override def isValidInt: Boolean = isWhole && new scala.runtime.RichLong(n).isValidInt

    override def isValidLong: Boolean = isWhole

    override def toSafeLong: SafeLong = SafeLong(n / d)

    override def doubleValue: Double = Rational.toDouble(n, d)

    override def unary_-(): Rational =
      if (n == Long.MinValue) bigRational(SafeLong.safe64, SafeLong(d))
      else longRational(-n, d)

    def +(r: Rational): Rational = r match {
      case r: LongRational =>
        val dgcd: Long = spire.math.gcd(d, r.d)
        if (dgcd == 1L) {
          Checked.tryOrReturn[Rational] {
            Rational(n * r.d + r.n * d, d * r.d)
          } {
            Rational(SafeLong(n) * r.d + SafeLong(r.n) * d, SafeLong(d) * r.d)
          }

        } else {

          val lden: Long = d / dgcd
          val rden: Long = r.d / dgcd
          Checked.tryOrReturn {
            val num: Long = n * rden + r.n * lden

            val ngcd: Long = spire.math.gcd(num, dgcd)

            if (ngcd == 1L)
              Rational(num, lden * r.d)
            else
              Rational.buildWithDiv(num, ngcd, r.d, lden)
          } {
            val num: SafeLong = SafeLong(n) * rden + SafeLong(r.n) * lden

            val ngcd: Long = spire.math.gcd(dgcd, (num % dgcd).toLong)

            if (ngcd == 1L)
              Rational(num, SafeLong(lden) * r.d)
            else
              Rational(num / ngcd, SafeLong(lden) * (r.d / ngcd))
          }
        }
      case r: BigRational =>
        val dgcd: Long = spire.math.gcd(d, (r.d % d).toLong)
        if (dgcd == 1L) {

          val num = r.d * n + r.n * d
          val den = r.d * d
          Rational(num, den)

        } else {

          val lden: Long = d / dgcd
          val rden: SafeLong = r.d / dgcd
          val num: SafeLong = rden * n + r.n * lden
          val ngcd: Long = num match {
            case SafeLongLong(x) => spire.math.gcd(x, dgcd)
            case SafeLongBigInteger(x) => spire.math.gcd(dgcd, (x mod BigInteger.valueOf(dgcd)).longValue)
          }

          if (ngcd == 1L)
            Rational(num, SafeLong(lden) * r.d)
          else
            Rational(num / ngcd, r.d / ngcd * lden)

        }
    }

    def -(r: Rational): Rational = r match {
      case r: LongRational =>
        val dgcd: Long = spire.math.gcd(d, r.d)
        if (dgcd == 1L) {
          Checked.tryOrReturn[Rational] {
            Rational(n * r.d - r.n * d, d * r.d)
          } {
            Rational(SafeLong(n) * r.d - SafeLong(r.n) * d, SafeLong(d) * r.d)
          }

        } else {

          val lden: Long = d / dgcd
          val rden: Long = r.d / dgcd
          Checked.tryOrReturn {
            val num: Long = n * rden - r.n * lden

            val ngcd: Long = spire.math.gcd(num, dgcd)

            if (ngcd == 1L)
              Rational(num, lden * r.d)
            else
              Rational.buildWithDiv(num, ngcd, r.d, lden)
          } {
            val num: SafeLong = SafeLong(n) * rden - SafeLong(r.n) * lden

            val ngcd: Long = spire.math.gcd(dgcd, (num % dgcd).toLong)

            if (ngcd == 1L)
              Rational(num, SafeLong(lden) * r.d)
            else
              Rational(num / ngcd, SafeLong(lden) * (r.d / ngcd))
          }
        }
      case r: BigRational =>
        val dgcd: Long = spire.math.gcd(d, (r.d % d).toLong)
        if (dgcd == 1L) {

          val num = r.d * n - r.n * d
          val den = r.d * d
          Rational(num, den)

        } else {

          val lden: Long = d / dgcd
          val rden: SafeLong = r.d / dgcd
          val num: SafeLong = rden * n - r.n * lden
          val ngcd: Long = num match {
            case SafeLongLong(x) => spire.math.gcd(x, dgcd)
            case SafeLongBigInteger(x) => spire.math.gcd(dgcd, (x mod BigInteger.valueOf(dgcd)).longValue)
          }

          if (ngcd == 1L)
            Rational(num, SafeLong(lden) * r.d)
          else
            Rational(num / ngcd, r.d / ngcd * lden)

        }
    }


    def *(r: Rational): Rational = if (n == 0L) Rational.zero else r match {
      case r: LongRational =>
        val a = spire.math.gcd(n, r.d)
        val b = spire.math.gcd(d, r.n)
        // this does not have to happen within the checked block, since the divisions are guaranteed to work
        val n1 = n / a
        val n2 = r.n / b
        val d1 = d / b
        val d2 = r.d / a
        Checked.tryOrReturn[Rational] {
          longRational(n1 * n2, d1 * d2)
        } {
          // we know that the result does not fit into a LongRational, and also that the denominators are positive.
          // so we can just call BigRational.apply directly
          bigRational(SafeLong(n1) * n2, SafeLong(d1) * d2)
        }
      case r: BigRational =>
        val a = spire.math.gcd(n, (r.d % n).toLong)
        val b = spire.math.gcd(d, (r.n % d).toLong)
        Rational(SafeLong(n / a) * (r.n / b), SafeLong(d / b) * (r.d / a))
    }


    def /(r: Rational): Rational = r match {
      case r: LongRational =>
        // we only have to do this check in the long branch, since 0 is always represented as LongRational(0,1)
        if (r.n == 0L) throw new ArithmeticException("divide (/) by 0")
        if (n == 0L) return this
        val a = spire.math.gcd(n, r.n)
        val b = spire.math.gcd(d, r.d)
        // this does not have to happen within the checked block, since the divisions are guaranteed to work
        val n1 = n / a
        val n2 = r.n / a
        var d1 = d / b
        var d2 = r.d / b
        // this is to make sure that the denominator of the result is positive
        if (n2 < 0) {
          // denominators are always positive, so negating them can not yield an overflow
          d1 = -d1
          d2 = -d2
        }
        Checked.tryOrReturn[Rational] {
          longRational(n1 * d2, d1 * n2)
        } {
          // we know that the result does not fit into a LongRational, and we have made sure that the product of d1
          // and n2 is positive. So we can just call BigRational.apply directly
          bigRational(SafeLong(n1) * d2, SafeLong(d1) * n2)
        }
      case r: BigRational =>
        if (n == 0L) return this
        val a = spire.math.gcd(n, (r.n % n).toLong)
        val b = spire.math.gcd(d, (r.d % d).toLong)
        val num = SafeLong(n / a) * (r.d / b)
        val den = SafeLong(d / b) * (r.n / a)
        if (den.signum < 0) Rational(-num, -den) else Rational(num, den)
    }

    def floor: Rational =
      if (d == 1L) this
      else if (n >= 0) Rational(n / d, 1L)
      else Rational(n / d - 1L, 1L)

    def ceil: Rational =
      if (d == 1L) this
      else if (n >= 0) Rational(n / d + 1L, 1L)
      else Rational(n / d, 1L)

    def round: Rational =
      if (n >= 0) {
        val m = (n % d)
        if (m >= (d - m)) Rational(n / d + 1) else Rational(n / d)
      } else {
        val m = -(n % d)
        if (m >= (d - m)) Rational(n / d - 1) else Rational(n / d)
      }

    def pow(exp: Int): Rational = if (exp == 0)
      Rational.one
    else if (exp < 0)
      reciprocal.pow(-exp)
    else
      Rational(SafeLong(n).pow(exp), SafeLong(d).pow(exp))

    def compareToOne: Int = n compare d

    def compare(r: Rational): Int = r match {
      case r: LongRational =>
        Checked.tryOrElse {
          LongAlgebra.compare(n * r.d, r.n * d)
        } {
          val dgcd = spire.math.gcd(d, r.d)
          if (dgcd == 1L)
            (SafeLong(n) * r.d) compare (SafeLong(r.n) * d)
          else
            (SafeLong(n) * (r.d / dgcd)) compare (SafeLong(r.n) * (d / dgcd))
        }

      case r: BigRational =>
        val dgcd = spire.math.gcd(d, (r.d % d).toLong)
        if (dgcd == 1L)
          (SafeLong(n) * r.d) compare (r.n * d)
        else
          (SafeLong(n) * (r.d / dgcd)) compare (r.n * (d / dgcd))
    }

    override def longValue: Long =
      if(d == 1L) n
      else n / d

    override def equals(that: Any): Boolean = that match {
      case that: LongRational => this.n == that.n && this.d == that.d
      case _ => super.equals(that)
    }

    override def hashCode: Int =
      if (d == 1L) unifiedPrimitiveHashcode
      else 29 * (37 * n.## + d.##)

    override def toString: String = if(isWhole) n.toString else s"$n/$d"
  }
  private def longRational(n: Long, d: Long): LongRational = new LongRational(n, d)

  @SerialVersionUID(0L)
  private final class BigRational(val n: SafeLong, val d: SafeLong) extends Rational with Serializable {
    def numerator: SafeLong = n
    def denominator: SafeLong = d

    def numeratorAsLong: Long = n.toLong
    def numeratorIsValidLong: Boolean = n.isValidLong
    def numeratorAbsIsValidLong: Boolean = n.isValidLong && (n.toLong != Long.MinValue)
    def denominatorAsLong: Long = d.toLong
    def denominatorIsValidLong: Boolean = d.isValidLong
    def denominatorAbsIsValidLong: Boolean = d.isValidLong && (d.toLong != Long.MinValue)

    def reciprocal: Rational = if (signum < 0)
      Rational(-d, -n)
    else
      bigRational(d, n)

    override def signum: Int = n.signum

    override def isWhole: Boolean = d.isOne

    override def isZero: Boolean = false

    override def isOne: Boolean = false

    override def isValidChar: Boolean = false

    override def isValidByte: Boolean = false

    override def isValidShort: Boolean = false

    override def isValidInt: Boolean = false

    override def isValidLong: Boolean = false

    override def toSafeLong: SafeLong = n / d

    override def doubleValue: Double = Rational.toDouble(n, d)

    override def unary_-(): Rational = Rational(-n, d)

    def +(r: Rational): Rational = r match {
      case r: LongRational => r + this
      case r: BigRational =>
        val dgcd: SafeLong = d.gcd(r.d)
        if (dgcd.isOne) {
          Rational(r.d * n + r.n * d, r.d * d)
        } else {
          val lden: SafeLong = d / dgcd
          val rden: SafeLong = r.d / dgcd
          val num: SafeLong = rden * n + r.n * lden
          val ngcd: SafeLong = num.gcd(dgcd)
          if (ngcd.isOne)
            Rational(num, lden * r.d)
          else
            Rational(num / ngcd, (r.d / ngcd) * lden)
        }
    }

    def -(r: Rational): Rational = r match {
      case r: LongRational => (-r) + this
      case r: BigRational =>
        val dgcd: SafeLong = d.gcd(r.d)
        if (dgcd.isOne) {
          Rational(r.d * n - r.n * d, r.d * d)
        } else {
          val lden: SafeLong = d / dgcd
          val rden: SafeLong = r.d / dgcd
          val num: SafeLong = rden * n - r.n * lden
          val ngcd: SafeLong = num.gcd(dgcd)
          if (ngcd.isOne)
            Rational(num, lden * r.d)
          else
            Rational(num / ngcd, (r.d / ngcd) * lden)
        }
    }


    def *(r: Rational): Rational = r match {
      case r: LongRational => r * this
      case r: BigRational =>
        val a = n.gcd(r.d)
        val b = d.gcd(r.n)
        Rational((n / a) * (r.n / b), (d / b) * (r.d / a))
    }


    def /(r: Rational): Rational = r match {
      case r: LongRational => r.inverse * this
      case r: BigRational =>
        val a = n.gcd(r.n)
        val b = d.gcd(r.d)
        val num = (n / a) * (r.d / b)
        val den = (d / b) * (r.n / a)
        if (den.signum < 0) Rational(-num, -den) else Rational(num, den)
    }

    def floor: Rational =
      if (isWhole) this
      else if (n.signum >= 0) Rational(n / d, SafeLong.one)
      else Rational(n / d - 1, SafeLong.one)

    def ceil: Rational =
      if (isWhole) this
      else if (n.signum >= 0) Rational(n / d + 1, SafeLong.one)
      else Rational(n / d, SafeLong.one)

    def round: Rational =
      if (n.signum >= 0) {
        val m = n % d
        if (m >= (d - m)) Rational(n / d + 1) else Rational(n / d)
      } else {
        val m = -(n % d)
        if (m >= (d - m)) Rational(n / d - 1) else Rational(n / d)
      }

    def pow(exp: Int): Rational = if (exp == 0)
      Rational.one
    else if (exp < 0)
      Rational(d pow -exp, n pow -exp)
    else
      Rational(n pow exp, d pow exp)

    def compareToOne: Int = n compare d

    def compare(r: Rational): Int = r match {
      case r: LongRational =>
        val dgcd = spire.math.gcd(r.d, (d % r.d).toLong)
        if (dgcd == 1L)
          (n * r.d) compare (SafeLong(r.n) * d)
        else
          (n * (r.d / dgcd)) compare (SafeLong(r.n) * (d / dgcd))
      case r: BigRational =>
        val dgcd = d.gcd(r.d)
        if (dgcd.isOne)
          (n * r.d) compare (r.n * d)
        else
          ((r.d / dgcd) * n) compare ((d / dgcd) * r.n)
    }

    override def equals(that: Any): Boolean = that match {
      case that: BigRational => this.n == that.n && this.d == that.d
      case _ => super.equals(that)
    }

    override def hashCode: Int =
      29 * (37 * n.## + d.##)

    override def toString: String = if(isWhole) n.toString else s"$n/$d"
  }
  private def bigRational(n: SafeLong, d: SafeLong): BigRational = new BigRational(n, if(d.isOne) SafeLong.one else d)
}

trait RationalInstances {
  implicit final val RationalAlgebra = new RationalAlgebra
  import NumberTag._
  implicit final val RationalTag = new LargeTag[Rational](Exact, Rational.zero)

}

/**
 * Used for Fractional[Rational] and Numeric[Rational] to provide
 * approximate sqrt and nroot implementations.
 *
 * These operations occur at Double precision.
 */
private[math] trait RationalApproximateNRoot extends NRoot[Rational] {
  def nroot(n: Rational, k: Int): Rational =
    Rational(n.toDouble nroot k)

  def fpow(n: Rational, k: Rational): Rational =
    Rational(n.toDouble ** k.toDouble)
}

private[math] trait RationalIsField extends Field[Rational] {
  override def gcd(x: Rational, y: Rational)(implicit ev: Eq[Rational]) = x.gcd(y)
  override def lcm(x: Rational, y: Rational)(implicit ev: Eq[Rational]) = x.lcm(y)
  override def minus(a:Rational, b:Rational): Rational = a - b
  def negate(a:Rational): Rational = -a
  def one: Rational = Rational.one
  def plus(a:Rational, b:Rational): Rational = a + b
  override def pow(a:Rational, b:Int): Rational = a.pow(b)
  override def times(a:Rational, b:Rational): Rational = a * b
  def zero: Rational = Rational.zero
  override def fromInt(n: Int): Rational = Rational(n)
  override def fromDouble(n: Double): Rational = Rational(n)
  def div(a:Rational, b:Rational): Rational = a / b
}

<<<<<<< HEAD
private[math] trait RationalIsReal extends IsRational[Rational] with TruncatedDivisionCRing[Rational] {
=======
private[math] trait RationalIsReal extends IsRational[Rational] {
>>>>>>> b5952220
  override def eqv(x:Rational, y:Rational): Boolean = x == y
  override def neqv(x:Rational, y:Rational): Boolean = x != y
  override def gt(x: Rational, y: Rational): Boolean = x > y
  override def gteqv(x: Rational, y: Rational): Boolean = x >= y
  override def lt(x: Rational, y: Rational): Boolean = x < y
  override def lteqv(x: Rational, y: Rational): Boolean = x <= y
  def compare(x: Rational, y: Rational): Int = x compare y

  override def sign(a: Rational): Sign = a.sign
  override def signum(a: Rational): Int = a.signum
  override def abs(a: Rational): Rational = a.abs

  def toDouble(r: Rational): Double = r.toDouble
  def ceil(a:Rational): Rational = a.ceil
  def floor(a:Rational): Rational = a.floor
  def round(a:Rational): Rational = a.round
  def toRational(a: Rational): Rational = a
  def isWhole(a:Rational): Boolean = a.isWhole
  def toBigIntOpt(a: Rational): Opt[BigInt] = if (a.isWhole) Opt(a.toBigInt) else Opt.empty[BigInt]
  def tquot(x: Rational, y: Rational): Rational = x t_/~ y
  def tmod(x: Rational, y: Rational): Rational = x t_% y
  override def tquotmod(x: Rational, y: Rational) = x t_/% y
}

@SerialVersionUID(1L)
class RationalAlgebra
    extends RationalIsField
    with RationalIsReal
//    with RationalIsGcd TODO
    with Serializable<|MERGE_RESOLUTION|>--- conflicted
+++ resolved
@@ -871,11 +871,7 @@
   def div(a:Rational, b:Rational): Rational = a / b
 }
 
-<<<<<<< HEAD
 private[math] trait RationalIsReal extends IsRational[Rational] with TruncatedDivisionCRing[Rational] {
-=======
-private[math] trait RationalIsReal extends IsRational[Rational] {
->>>>>>> b5952220
   override def eqv(x:Rational, y:Rational): Boolean = x == y
   override def neqv(x:Rational, y:Rational): Boolean = x != y
   override def gt(x: Rational, y: Rational): Boolean = x > y
