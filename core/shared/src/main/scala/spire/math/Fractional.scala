package spire
package math

import spire.algebra.{Field, NRoot}
import spire.std._

trait Fractional[@sp(Float, Double) A] extends Any with Field[A] with NRoot[A] with Integral[A]

object Fractional {
  implicit final val FloatIsFractional = new FloatIsFractional
  implicit final val DoubleIsFractional = new DoubleIsFractional
  implicit final val BigDecimalIsFractional = new BigDecimalIsFractional
  implicit final val AlgebraicIsFractional = new AlgebraicIsFractional
  implicit final val NumberIsFractional = new NumberIsFractional
  implicit final val RationalIsFractional = new RationalIsFractional

  @inline final def apply[A](implicit ev:Fractional[A]): Fractional[A] = ev
}

@SerialVersionUID(0L)
private[math] class FloatIsFractional extends Fractional[Float]
    with FloatIsField
    with FloatIsNRoot
    with ConvertableFromFloat
    with ConvertableToFloat
    with FloatIsReal
    with Serializable {
  override def fromInt(n: Int): Float = n
  override def fromBigInt(n: BigInt): Float = n.toFloat
  override def fromDouble(n: Double): Float = n.toFloat
  override def fromBigInt(n: BigInt): Float = n.toFloat
  override def toDouble(n: Float): Double = n.toDouble
  override def toRational(n: Float): Rational = super[FloatIsReal].toRational(n)
  override def toAlgebraic(n: Float): Algebraic = super[FloatIsReal].toAlgebraic(n)
  override def toReal(n: Float): Real = super[FloatIsReal].toReal(n)
}

@SerialVersionUID(0L)
private[math] class DoubleIsFractional extends Fractional[Double]
    with DoubleIsField
    with DoubleIsNRoot
    with ConvertableFromDouble
    with ConvertableToDouble
    with DoubleIsReal
    with Serializable {
  override def fromInt(n: Int): Double = n
  override def fromBigInt(n: BigInt): Double = n.toDouble
  override def fromDouble(n: Double): Double = n
  override def fromBigInt(n: BigInt): Double = n.toDouble
  override def toDouble(n: Double): Double = n.toDouble
  override def toRational(n: Double): Rational = super[DoubleIsReal].toRational(n)
  override def toAlgebraic(n: Double): Algebraic = super[DoubleIsReal].toAlgebraic(n)
  override def toReal(n: Double): Real = super[DoubleIsReal].toReal(n)
}

@SerialVersionUID(0L)
private[math] class BigDecimalIsFractional extends Fractional[BigDecimal]
    with BigDecimalIsField
    with BigDecimalIsNRoot
    with ConvertableFromBigDecimal
    with ConvertableToBigDecimal
    with BigDecimalIsReal
    with Serializable {
  override def fromInt(n: Int): BigDecimal = BigDecimal(n)
  override def fromBigInt(n: BigInt): BigDecimal = BigDecimal(n)
  override def fromDouble(n: Double): BigDecimal = BigDecimal(n)
  override def fromBigInt(n: BigInt): BigDecimal = BigDecimal(n)
  override def toDouble(n: BigDecimal): Double = n.toDouble
  override def toRational(n: BigDecimal): Rational = super[BigDecimalIsReal].toRational(n)
  override def toAlgebraic(n: BigDecimal): Algebraic = super[BigDecimalIsReal].toAlgebraic(n)
  override def toReal(n: BigDecimal): Real = super[BigDecimalIsReal].toReal(n)
}

@SerialVersionUID(1L)
private[math] class RationalIsFractional extends Fractional[Rational]
    with RationalIsField
    with RationalApproximateNRoot
<<<<<<< HEAD
    with ConvertableFromRational with ConvertableToRational
    with RationalIsReal with Serializable {
=======
    with ConvertableFromRational
    with ConvertableToRational
    with RationalIsReal
    with Serializable {
>>>>>>> dc22ebb7
  override def fromInt(n: Int): Rational = Rational(n)
  override def fromBigInt(n: BigInt): Rational = Rational(n)
  override def fromDouble(n: Double): Rational = Rational(n)
  override def fromBigInt(n: BigInt): Rational = Rational(n)
  override def toDouble(n: Rational): Double = n.toDouble
  override def toRational(n: Rational): Rational = n
  override def toAlgebraic(n: Rational): Algebraic = super[RationalIsReal].toAlgebraic(n)
  override def toReal(n: Rational): Real = super[RationalIsReal].toReal(n)
}

@SerialVersionUID(1L)
private[math] class AlgebraicIsFractional extends Fractional[Algebraic]
    with AlgebraicIsField
    with AlgebraicIsNRoot
    with ConvertableFromAlgebraic
    with ConvertableToAlgebraic
    with AlgebraicIsReal
    with Serializable {
  override def fromInt(n: Int): Algebraic = Algebraic(n)
  override def fromBigInt(n: BigInt): Algebraic = Algebraic(n)
  override def fromDouble(n: Double): Algebraic = Algebraic(n)
  override def fromBigInt(n: BigInt): Algebraic = Algebraic(n)
  override def toDouble(n: Algebraic): Double = n.toDouble
  override def toAlgebraic(n: Algebraic): Algebraic = n
  override def toReal(n: Algebraic): Real = super[AlgebraicIsReal].toReal(n)
}

@SerialVersionUID(0L)
private[math] class NumberIsFractional
    extends Fractional[Number]
    with NumberIsField
    with NumberIsNRoot
    with ConvertableFromNumber
    with ConvertableToNumber
    with NumberIsReal
    with Serializable {
  override def fromInt(n: Int): Number = Number(n)
  override def fromBigInt(n: BigInt): Number = Number(n)
  override def fromDouble(n: Double): Number = Number(n)
  override def fromBigInt(n: BigInt): Number = Number(n)
  override def toDouble(n: Number): Double = n.toDouble
  override def toRational(n: Number): Rational = super[NumberIsReal].toRational(n)
  override def toAlgebraic(n: Number): Algebraic = super[NumberIsReal].toAlgebraic(n)
  override def toReal(n: Number): Real = super[NumberIsReal].toReal(n)
}<|MERGE_RESOLUTION|>--- conflicted
+++ resolved
@@ -28,7 +28,6 @@
   override def fromInt(n: Int): Float = n
   override def fromBigInt(n: BigInt): Float = n.toFloat
   override def fromDouble(n: Double): Float = n.toFloat
-  override def fromBigInt(n: BigInt): Float = n.toFloat
   override def toDouble(n: Float): Double = n.toDouble
   override def toRational(n: Float): Rational = super[FloatIsReal].toRational(n)
   override def toAlgebraic(n: Float): Algebraic = super[FloatIsReal].toAlgebraic(n)
@@ -46,7 +45,6 @@
   override def fromInt(n: Int): Double = n
   override def fromBigInt(n: BigInt): Double = n.toDouble
   override def fromDouble(n: Double): Double = n
-  override def fromBigInt(n: BigInt): Double = n.toDouble
   override def toDouble(n: Double): Double = n.toDouble
   override def toRational(n: Double): Rational = super[DoubleIsReal].toRational(n)
   override def toAlgebraic(n: Double): Algebraic = super[DoubleIsReal].toAlgebraic(n)
@@ -64,7 +62,6 @@
   override def fromInt(n: Int): BigDecimal = BigDecimal(n)
   override def fromBigInt(n: BigInt): BigDecimal = BigDecimal(n)
   override def fromDouble(n: Double): BigDecimal = BigDecimal(n)
-  override def fromBigInt(n: BigInt): BigDecimal = BigDecimal(n)
   override def toDouble(n: BigDecimal): Double = n.toDouble
   override def toRational(n: BigDecimal): Rational = super[BigDecimalIsReal].toRational(n)
   override def toAlgebraic(n: BigDecimal): Algebraic = super[BigDecimalIsReal].toAlgebraic(n)
@@ -75,19 +72,13 @@
 private[math] class RationalIsFractional extends Fractional[Rational]
     with RationalIsField
     with RationalApproximateNRoot
-<<<<<<< HEAD
-    with ConvertableFromRational with ConvertableToRational
-    with RationalIsReal with Serializable {
-=======
     with ConvertableFromRational
     with ConvertableToRational
     with RationalIsReal
     with Serializable {
->>>>>>> dc22ebb7
   override def fromInt(n: Int): Rational = Rational(n)
   override def fromBigInt(n: BigInt): Rational = Rational(n)
   override def fromDouble(n: Double): Rational = Rational(n)
-  override def fromBigInt(n: BigInt): Rational = Rational(n)
   override def toDouble(n: Rational): Double = n.toDouble
   override def toRational(n: Rational): Rational = n
   override def toAlgebraic(n: Rational): Algebraic = super[RationalIsReal].toAlgebraic(n)
@@ -96,8 +87,7 @@
 
 @SerialVersionUID(1L)
 private[math] class AlgebraicIsFractional extends Fractional[Algebraic]
-    with AlgebraicIsField
-    with AlgebraicIsNRoot
+    with AlgebraicIsFieldWithNRoot
     with ConvertableFromAlgebraic
     with ConvertableToAlgebraic
     with AlgebraicIsReal
@@ -105,7 +95,6 @@
   override def fromInt(n: Int): Algebraic = Algebraic(n)
   override def fromBigInt(n: BigInt): Algebraic = Algebraic(n)
   override def fromDouble(n: Double): Algebraic = Algebraic(n)
-  override def fromBigInt(n: BigInt): Algebraic = Algebraic(n)
   override def toDouble(n: Algebraic): Double = n.toDouble
   override def toAlgebraic(n: Algebraic): Algebraic = n
   override def toReal(n: Algebraic): Real = super[AlgebraicIsReal].toReal(n)
@@ -123,7 +112,6 @@
   override def fromInt(n: Int): Number = Number(n)
   override def fromBigInt(n: BigInt): Number = Number(n)
   override def fromDouble(n: Double): Number = Number(n)
-  override def fromBigInt(n: BigInt): Number = Number(n)
   override def toDouble(n: Number): Double = n.toDouble
   override def toRational(n: Number): Rational = super[NumberIsReal].toRational(n)
   override def toAlgebraic(n: Number): Algebraic = super[NumberIsReal].toAlgebraic(n)
