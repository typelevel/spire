--- conflicted
+++ resolved
@@ -1,11 +1,7 @@
 package spire
 package std
 
-<<<<<<< HEAD
-import spire.algebra._
-=======
-import spire.algebra.{Eq, EuclideanRing, IsIntegral, MetricSpace, NRoot, Order, Signed}
->>>>>>> dc22ebb7
+import spire.algebra.{Eq, EuclideanRing, IsIntegral, MetricSpace, NRoot, Order, Signed, TruncatedDivisionCRing}
 
 trait BigIntIsEuclideanRing extends EuclideanRing[BigInt] {
   override def minus(a: BigInt, b: BigInt): BigInt = a - b
@@ -18,21 +14,12 @@
 
   override def fromInt(n: Int): BigInt = BigInt(n)
 
-<<<<<<< HEAD
   def euclideanFunction(a: BigInt): BigInt = a.abs
   def equot(a: BigInt, b: BigInt): BigInt = a / b
   def emod(a: BigInt, b: BigInt): BigInt = a % b
   override def equotmod(a: BigInt, b: BigInt): (BigInt, BigInt) = a /% b
   override def gcd(a: BigInt, b: BigInt)(implicit ev: Eq[BigInt]): BigInt = a gcd b
-=======
-  def euclideanFunction(a:BigInt): BigInt = a.abs
-  def quot(a:BigInt, b:BigInt) = a / b
-  def mod(a:BigInt, b:BigInt) = a % b
-  override def quotmod(a:BigInt, b:BigInt) = a /% b
-
-  override def lcm(a:BigInt, b:BigInt)(implicit ev: Eq[BigInt]) = (a / a.gcd(b)) * b
-  override def gcd(a:BigInt, b:BigInt)(implicit ev: Eq[BigInt]) = a.gcd(b)
->>>>>>> dc22ebb7
+  override def lcm(a: BigInt, b: BigInt)(implicit ev: Eq[BigInt]) = (a / a.gcd(b)) * b
 }
 
 // This is not included in the *Instances trait!
@@ -72,11 +59,7 @@
   def compare(x: BigInt, y: BigInt): Int = x.bigInteger.compareTo(y.bigInteger)
 }
 
-<<<<<<< HEAD
 trait BigIntIsSigned extends Signed[BigInt] with BigIntOrder {
-=======
-trait BigIntIsSigned extends Signed[BigInt] {
->>>>>>> dc22ebb7
   override def signum(a: BigInt): Int = a.signum
   override def abs(a: BigInt): BigInt = a.abs
 }
