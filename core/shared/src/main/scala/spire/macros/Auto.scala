package spire
package macros

import language.experimental.macros

import spire.algebra._
import spire.macros.compat.{Context, termName}

object Auto {
  object scala {
    def semiring[A]: Semiring[A] = macro ScalaAutoMacros.semiringImpl[A]
    def rig[A](z: A, o: A): Rig[A] = macro ScalaAutoMacros.rigImpl[A]
    def rng[A](z: A): Rng[A] = macro ScalaAutoMacros.rngImpl[A]
    def ring[A](z: A, o: A): Ring[A] = macro ScalaAutoMacros.ringImpl[A]
    def euclideanRing[A](z: A, o: A)(implicit ev: Eq[A]): EuclideanRing[A] = macro ScalaAutoMacros.euclideanRingImpl[A]
    def field[A](z: A, o: A)(implicit ev: Eq[A]): Field[A] = macro ScalaAutoMacros.fieldImpl[A]
    def eq[A]: Eq[A] = macro ScalaAutoMacros.eqImpl[A]
    // TODO: partialOrder ?
    def order[A]: Order[A] = macro ScalaAutoMacros.orderImpl[A]

    object collection {
      def semigroup[A]: Semigroup[A] = macro ScalaAutoMacros.collectionSemigroupImpl[A]
      def monoid[A](z: A): Monoid[A] = macro ScalaAutoMacros.collectionMonoidImpl[A]
    }
  }

  object java {
    def semiring[A]: Semiring[A] = macro JavaAutoMacros.semiringImpl[A]
    def rig[A](z: A, o: A): Rig[A] = macro JavaAutoMacros.rigImpl[A]
    def rng[A](z: A): Rng[A] = macro JavaAutoMacros.rngImpl[A]
    def ring[A](z: A, o: A): Ring[A] = macro JavaAutoMacros.ringImpl[A]
    def euclideanRing[A](z: A, o: A)(implicit ev: Eq[A]): EuclideanRing[A] = macro JavaAutoMacros.euclideanRingImpl[A]
    def field[A](z: A, o: A)(implicit ev: Eq[A]): Field[A] = macro JavaAutoMacros.fieldImpl[A]
    def eq[A]: Eq[A] = macro JavaAutoMacros.eqImpl[A]
    // TODO: partialOrder ?
    def order[A]: Order[A] = macro JavaAutoMacros.orderImpl[A]

    object collection {
      def monoid[A](empty: A): Monoid[A] = macro JavaAutoMacros.collectionMonoidImpl[A]
    }
  }
}

abstract class AutoOps {
  val c: Context
  import c.universe._

  def unop[A](name: String, x: String = "x"): c.Expr[A] =
    c.Expr[A](Select(Ident(termName(c)(x)), termName(c)(name)))

  def binop[A](name: String, x: String = "x", y: String = "y"): c.Expr[A] =
    c.Expr[A](Apply(
      Select(Ident(termName(c)(x)), termName(c)(name)),
      List(Ident(termName(c)(y)))))

  def binopSearch[A: c.WeakTypeTag](names: List[String], x: String = "x", y: String = "y"): Option[c.Expr[A]] =
    names find { name => hasMethod1[A, A, A](name) } map (binop[A](_, x, y))

  def unopSearch[A: c.WeakTypeTag](names: List[String], x: String = "x"): Option[c.Expr[A]] =
    names find { name => hasMethod0[A, A](name) } map (unop[A](_, x))

  def hasMethod0[A: c.WeakTypeTag, B: c.WeakTypeTag](name: String): Boolean = {
    val tpeA = c.weakTypeTag[A].tpe
    val tpeB = c.weakTypeTag[B].tpe
    tpeA.members exists { m =>
      m.isMethod && m.isPublic && m.name.encodedName.toString == name && (m.typeSignature match {
        case MethodType(Nil, ret) => ret =:= tpeB
        case _ => false
      })
    }
  }

  def hasMethod1[A: c.WeakTypeTag, B: c.WeakTypeTag, C: c.WeakTypeTag](name: String): Boolean = {
    val tpeA = c.weakTypeTag[A].tpe
    val tpeB = c.weakTypeTag[B].tpe
    val tpeC = c.weakTypeTag[C].tpe
    tpeA.members exists { m =>
      m.isMethod && m.isPublic && m.name.encodedName.toString == name && (m.typeSignature match {
        case MethodType(List(param), ret) =>
          param.typeSignature =:= tpeB && ret =:= tpeC
        case _ =>
          false
      })
    }
  }

  def failedSearch(name: String, op: String): c.Expr[Nothing] =
    c.abort(c.enclosingPosition,
      "Couldn't find matching method for op %s (%s)." format (name, op))
}

abstract class AutoAlgebra extends AutoOps { ops =>

  def plus[A: c.WeakTypeTag]: c.Expr[A]
  def minus[A: c.WeakTypeTag]: c.Expr[A]
  def times[A: c.WeakTypeTag]: c.Expr[A]
  def negate[A: c.WeakTypeTag]: c.Expr[A]
  def div[A: c.WeakTypeTag]: c.Expr[A]
  def euclideanFunction[A: c.WeakTypeTag]: c.Expr[BigInt]
<<<<<<< HEAD
  def equot[A: c.WeakTypeTag]: c.Expr[A]
  def emod[A: c.WeakTypeTag](stub: => c.Expr[A] = failedSearch("mod", "%")): c.Expr[A]
=======
  def quot[A: c.WeakTypeTag]: c.Expr[A]
  def mod[A: c.WeakTypeTag](stub: => c.Expr[A] = failedSearch("mod", "%")): c.Expr[A]
>>>>>>> dc22ebb7
  def equals: c.Expr[Boolean]
  def compare: c.Expr[Int]

  def Semiring[A: c.WeakTypeTag](): c.Expr[Semiring[A]] = {
    c.universe.reify {
      new Semiring[A] {
        def plus(x: A, y: A): A = ops.plus[A].splice
        def times(x: A, y: A): A = ops.times[A].splice
      }
    }
  }

  def Rig[A: c.WeakTypeTag](z: c.Expr[A], o: c.Expr[A]): c.Expr[Rig[A]] = {
    c.universe.reify {
      new Rig[A] {
        def zero: A = z.splice
        def one: A = o.splice
        def plus(x: A, y: A): A = ops.plus[A].splice
        def times(x: A, y: A): A = ops.times[A].splice
      }
    }
  }

  def Rng[A: c.WeakTypeTag](z: c.Expr[A]): c.Expr[Rng[A]] = {
    c.universe.reify {
      new Rng[A] {
        def zero: A = z.splice
        def plus(x: A, y: A): A = ops.plus[A].splice
        def times(x: A, y: A): A = ops.times[A].splice
        override def minus(x: A, y: A): A = ops.minus[A].splice
        def negate(x: A): A = ops.negate[A].splice
      }
    }
  }

  def Ring[A: c.WeakTypeTag](z: c.Expr[A], o: c.Expr[A]): c.Expr[Ring[A]] = {
    c.universe.reify {
      new Ring[A] {
        def zero: A = z.splice
        def one: A = o.splice
        def plus(x: A, y: A): A = ops.plus[A].splice
        def times(x: A, y: A): A = ops.times[A].splice
        override def minus(x: A, y: A): A = ops.minus[A].splice
        def negate(x: A): A = ops.negate[A].splice
      }
    }
  }

  /* TODO: missing GCD ring. Any examples of types with .gcd and .lcm in Scala/Java ? */

  def EuclideanRing[A: c.WeakTypeTag](z: c.Expr[A], o: c.Expr[A])
      (ev: c.Expr[Eq[A]]): c.Expr[EuclideanRing[A]] = {
    c.universe.reify {
      new EuclideanRing[A] {
        def zero: A = z.splice
        def one: A = o.splice
        def plus(x: A, y: A): A = ops.plus[A].splice
        def times(x: A, y: A): A = ops.times[A].splice
        override def minus(x: A, y: A): A = ops.minus[A].splice
        def negate(x: A): A = ops.negate[A].splice
        def euclideanFunction(x: A): BigInt = ops.euclideanFunction[BigInt].splice
<<<<<<< HEAD
        def equot(x: A, y: A): A = ops.equot[A].splice
        def emod(x: A, y: A): A = ops.emod[A]().splice
        // def gcd(x: A, y: A): A = euclid(x, y)(ev.splice) TODO
=======
        def quot(x: A, y: A): A = ops.quot[A].splice
        def mod(x: A, y: A): A = ops.mod[A]().splice
>>>>>>> dc22ebb7
      }
    }
  }

  def Field[A: c.WeakTypeTag]
      (z: c.Expr[A], o: c.Expr[A])(ev: c.Expr[Eq[A]]): c.Expr[Field[A]] = {
    c.universe.reify {
      new Field[A] {
        def zero: A = z.splice
        def one: A = o.splice
        def plus(x: A, y: A): A = ops.plus[A].splice
        def times(x: A, y: A): A = ops.times[A].splice
        override def minus(x: A, y: A): A = ops.minus[A].splice
        def negate(x: A): A = ops.negate[A].splice
<<<<<<< HEAD
=======
        override def euclideanFunction(x: A): BigInt = BigInt(0)
        override def quot(x: A, y: A): A = ops.div[A].splice
        override def mod(x: A, y: A): A = ops.mod[A](z).splice
>>>>>>> dc22ebb7
        def div(x: A, y: A): A = ops.div[A].splice
      }
    }
  }

  def Eq[A: c.WeakTypeTag](): c.Expr[Eq[A]] = {
    c.universe.reify {
      new Eq[A] {
        def eqv(x: A, y: A): Boolean = ops.equals.splice
      }
    }
  }

  def Order[A: c.WeakTypeTag](): c.Expr[Order[A]] = {
    c.universe.reify {
      new Order[A] {
        override def eqv(x: A, y: A): Boolean = ops.equals.splice
        def compare(x: A, y: A): Int = ops.compare.splice
      }
    }
  }
}

case class ScalaAlgebra[C <: Context](c: C) extends AutoAlgebra {
  // we munge these names with dollar signs in them to avoid getting
  // warnings about possible interpolations. these are not intended to
  // be interpolations.
  def plusplus[A]: c.Expr[A] = binop[A]("$" + "plus" + "$" + "plus")
  def plus[A: c.WeakTypeTag]: c.Expr[A] = binop[A]("$" + "plus")
  def minus[A: c.WeakTypeTag]: c.Expr[A] = binop[A]("$" + "minus")
  def times[A: c.WeakTypeTag]: c.Expr[A] = binop[A]("$" + "times")
  def negate[A: c.WeakTypeTag]: c.Expr[A] = unop[A]("unary_" + "$" + "minus")
<<<<<<< HEAD
  def equot[A: c.WeakTypeTag]: c.Expr[A] = binopSearch[A]("quot" :: ("$" + "div") :: Nil) getOrElse failedSearch("quot", "/~")
=======
  /* TODO: this is a bit careless, but works for our examples */
  def euclideanFunction[A: c.WeakTypeTag]: c.Expr[BigInt] = {
    import c.universe._
    c.Expr[BigInt](q"x.toBigInt.abs")
  }
  def quot[A: c.WeakTypeTag]: c.Expr[A] = binopSearch[A]("quot" :: ("$" + "div") :: Nil) getOrElse failedSearch("quot", "/~")
>>>>>>> dc22ebb7
  def div[A: c.WeakTypeTag]: c.Expr[A] = binop[A]("$" + "div")
  def euclideanFunction[A: c.WeakTypeTag]: c.Expr[BigInt] = {
    import c.universe._
    c.Expr[BigInt](q"x.toBigInt.abs")
  }
  def emod[A: c.WeakTypeTag](stub: => c.Expr[A]): c.Expr[A] = binopSearch[A]("emod" :: "mod" :: "$" + "percent" :: Nil) getOrElse failedSearch("emod", "%")
  def equals: c.Expr[Boolean] = binop[Boolean]("$" + "eq" + "$" + "eq")
  def compare: c.Expr[Int] = binop[Int]("compare")
}

case class JavaAlgebra[C <: Context](c: C) extends AutoAlgebra {
  def plus[A: c.WeakTypeTag]: c.Expr[A] =
    binopSearch[A]("add" :: "plus" :: Nil) getOrElse failedSearch("plus", "+")
  def minus[A: c.WeakTypeTag]: c.Expr[A] =
    binopSearch[A]("subtract" :: "minus" :: Nil) getOrElse failedSearch("minus", "-")
  def times[A: c.WeakTypeTag]: c.Expr[A] =
    binopSearch[A]("multiply" :: "times" :: Nil) getOrElse failedSearch("times", "*")
  def div[A: c.WeakTypeTag]: c.Expr[A] =
    binopSearch[A]("divide" :: "div" :: Nil) getOrElse failedSearch("div", "/")
  def negate[A: c.WeakTypeTag]: c.Expr[A] =
    unopSearch[A]("negate" :: "negative" :: Nil) getOrElse {
      // We can implement negate interms of minus. This is actually required
      // for JScience's Rational :(
      import c.universe._
      c.Expr[A](Apply(
        Select(Ident(termName(c)("zero")), termName(c)("minus")),
        List(Ident(termName(c)("x")))))
    }
<<<<<<< HEAD
=======
  /* TODO: this is a bit careless, but works for our examples */
>>>>>>> dc22ebb7
  def euclideanFunction[A: c.WeakTypeTag]: c.Expr[BigInt] = {
    import c.universe._
    c.Expr[BigInt](q"_root_.scala.BigInt(x.toBigInteger).abs")
  }
<<<<<<< HEAD
  def equot[A: c.WeakTypeTag]: c.Expr[A] =
=======
  def quot[A: c.WeakTypeTag]: c.Expr[A] =
>>>>>>> dc22ebb7
    binopSearch[A]("quot" :: "divide" :: "div" :: Nil) getOrElse failedSearch("quot", "/~")
  def emod[A: c.WeakTypeTag](stub: => c.Expr[A]): c.Expr[A] =
    binopSearch("mod" :: "remainder" :: Nil) getOrElse stub
  def equals: c.Expr[Boolean] = binop[Boolean]("equals")
  def compare: c.Expr[Int] = binop[Int]("compareTo")
}

object ScalaAutoMacros {
  def semiringImpl[A: c.WeakTypeTag](c: Context): c.Expr[Semiring[A]] =
    ScalaAlgebra[c.type](c).Semiring[A]()

  def rigImpl[A: c.WeakTypeTag](c: Context)(z: c.Expr[A], o: c.Expr[A]): c.Expr[Rig[A]] =
    ScalaAlgebra[c.type](c).Rig[A](z, o)

  def rngImpl[A: c.WeakTypeTag](c: Context)(z: c.Expr[A]): c.Expr[Rng[A]] =
    ScalaAlgebra[c.type](c).Rng[A](z)

  def ringImpl[A: c.WeakTypeTag](c: Context)(z: c.Expr[A], o: c.Expr[A]): c.Expr[Ring[A]] =
    ScalaAlgebra[c.type](c).Ring[A](z, o)

  def euclideanRingImpl[A: c.WeakTypeTag](c: Context)
      (z: c.Expr[A], o: c.Expr[A])(ev: c.Expr[Eq[A]]): c.Expr[EuclideanRing[A]] =
    ScalaAlgebra[c.type](c).EuclideanRing[A](z, o)(ev)

  def fieldImpl[A: c.WeakTypeTag](c: Context)
      (z: c.Expr[A], o: c.Expr[A])(ev: c.Expr[Eq[A]]): c.Expr[Field[A]] =
    ScalaAlgebra[c.type](c).Field[A](z, o)(ev)

  def eqImpl[A: c.WeakTypeTag](c: Context): c.Expr[Eq[A]] =
    ScalaAlgebra[c.type](c).Eq[A]()

  def orderImpl[A: c.WeakTypeTag](c: Context): c.Expr[Order[A]] =
    ScalaAlgebra[c.type](c).Order[A]()

  def collectionSemigroupImpl[A: c.WeakTypeTag](c: Context): c.Expr[Semigroup[A]] = {
    val ops = ScalaAlgebra[c.type](c)
    c.universe.reify {
      new Semigroup[A] {
        def combine(x: A, y: A): A = ops.plusplus[A].splice
      }
    }
  }

  def collectionMonoidImpl[A: c.WeakTypeTag](c: Context)(z: c.Expr[A]): c.Expr[Monoid[A]] = {
    val ops = ScalaAlgebra[c.type](c)
    c.universe.reify {
      new Monoid[A] {
        def empty: A = z.splice
        def combine(x: A, y: A): A = ops.plusplus[A].splice
      }
    }
  }
}

object JavaAutoMacros {
  def semiringImpl[A: c.WeakTypeTag](c: Context): c.Expr[Semiring[A]] =
    JavaAlgebra[c.type](c).Semiring[A]()

  def rigImpl[A: c.WeakTypeTag](c: Context)(z: c.Expr[A], o: c.Expr[A]): c.Expr[Rig[A]] =
    JavaAlgebra[c.type](c).Rig[A](z, o)

  def rngImpl[A: c.WeakTypeTag](c: Context)(z: c.Expr[A]): c.Expr[Rng[A]] =
    JavaAlgebra[c.type](c).Rng[A](z)

  def ringImpl[A: c.WeakTypeTag](c: Context)(z: c.Expr[A], o: c.Expr[A]): c.Expr[Ring[A]] =
    JavaAlgebra[c.type](c).Ring[A](z, o)

  def euclideanRingImpl[A: c.WeakTypeTag](c: Context)
      (z: c.Expr[A], o: c.Expr[A])(ev: c.Expr[Eq[A]]): c.Expr[EuclideanRing[A]] =
    JavaAlgebra[c.type](c).EuclideanRing[A](z, o)(ev)

  def fieldImpl[A: c.WeakTypeTag](c: Context)
      (z: c.Expr[A], o: c.Expr[A])(ev: c.Expr[Eq[A]]): c.Expr[Field[A]] =
    JavaAlgebra[c.type](c).Field[A](z, o)(ev)

  def eqImpl[A: c.WeakTypeTag](c: Context): c.Expr[Eq[A]] =
    JavaAlgebra[c.type](c).Eq[A]()

  def orderImpl[A: c.WeakTypeTag](c: Context): c.Expr[Order[A]] =
    JavaAlgebra[c.type](c).Order[A]()

  def collectionMonoidImpl[A: c.WeakTypeTag](c: Context)(empty: c.Expr[A]): c.Expr[Monoid[A]] = {
    val ops = JavaAlgebra[c.type](c)
    val addx = ops.binop[Unit]("addAll", "z", "x")
    val addy = ops.binop[Unit]("addAll", "z", "y")
    val z = empty
    c.universe.reify {
      new Monoid[A] {
        def empty: A = z.splice
        def combine(x: A, y: A): A = {
          val z = empty
          addx.splice
          addy.splice
          z
        }
      }
    }
  }
}<|MERGE_RESOLUTION|>--- conflicted
+++ resolved
@@ -97,13 +97,8 @@
   def negate[A: c.WeakTypeTag]: c.Expr[A]
   def div[A: c.WeakTypeTag]: c.Expr[A]
   def euclideanFunction[A: c.WeakTypeTag]: c.Expr[BigInt]
-<<<<<<< HEAD
   def equot[A: c.WeakTypeTag]: c.Expr[A]
   def emod[A: c.WeakTypeTag](stub: => c.Expr[A] = failedSearch("mod", "%")): c.Expr[A]
-=======
-  def quot[A: c.WeakTypeTag]: c.Expr[A]
-  def mod[A: c.WeakTypeTag](stub: => c.Expr[A] = failedSearch("mod", "%")): c.Expr[A]
->>>>>>> dc22ebb7
   def equals: c.Expr[Boolean]
   def compare: c.Expr[Int]
 
@@ -165,14 +160,9 @@
         override def minus(x: A, y: A): A = ops.minus[A].splice
         def negate(x: A): A = ops.negate[A].splice
         def euclideanFunction(x: A): BigInt = ops.euclideanFunction[BigInt].splice
-<<<<<<< HEAD
         def equot(x: A, y: A): A = ops.equot[A].splice
         def emod(x: A, y: A): A = ops.emod[A]().splice
         // def gcd(x: A, y: A): A = euclid(x, y)(ev.splice) TODO
-=======
-        def quot(x: A, y: A): A = ops.quot[A].splice
-        def mod(x: A, y: A): A = ops.mod[A]().splice
->>>>>>> dc22ebb7
       }
     }
   }
@@ -187,12 +177,6 @@
         def times(x: A, y: A): A = ops.times[A].splice
         override def minus(x: A, y: A): A = ops.minus[A].splice
         def negate(x: A): A = ops.negate[A].splice
-<<<<<<< HEAD
-=======
-        override def euclideanFunction(x: A): BigInt = BigInt(0)
-        override def quot(x: A, y: A): A = ops.div[A].splice
-        override def mod(x: A, y: A): A = ops.mod[A](z).splice
->>>>>>> dc22ebb7
         def div(x: A, y: A): A = ops.div[A].splice
       }
     }
@@ -225,21 +209,13 @@
   def minus[A: c.WeakTypeTag]: c.Expr[A] = binop[A]("$" + "minus")
   def times[A: c.WeakTypeTag]: c.Expr[A] = binop[A]("$" + "times")
   def negate[A: c.WeakTypeTag]: c.Expr[A] = unop[A]("unary_" + "$" + "minus")
-<<<<<<< HEAD
-  def equot[A: c.WeakTypeTag]: c.Expr[A] = binopSearch[A]("quot" :: ("$" + "div") :: Nil) getOrElse failedSearch("quot", "/~")
-=======
+  def div[A: c.WeakTypeTag]: c.Expr[A] = binop[A]("$" + "div")
   /* TODO: this is a bit careless, but works for our examples */
   def euclideanFunction[A: c.WeakTypeTag]: c.Expr[BigInt] = {
     import c.universe._
     c.Expr[BigInt](q"x.toBigInt.abs")
   }
-  def quot[A: c.WeakTypeTag]: c.Expr[A] = binopSearch[A]("quot" :: ("$" + "div") :: Nil) getOrElse failedSearch("quot", "/~")
->>>>>>> dc22ebb7
-  def div[A: c.WeakTypeTag]: c.Expr[A] = binop[A]("$" + "div")
-  def euclideanFunction[A: c.WeakTypeTag]: c.Expr[BigInt] = {
-    import c.universe._
-    c.Expr[BigInt](q"x.toBigInt.abs")
-  }
+  def equot[A: c.WeakTypeTag]: c.Expr[A] = binopSearch[A]("quot" :: ("$" + "div") :: Nil) getOrElse failedSearch("quot", "/~")
   def emod[A: c.WeakTypeTag](stub: => c.Expr[A]): c.Expr[A] = binopSearch[A]("emod" :: "mod" :: "$" + "percent" :: Nil) getOrElse failedSearch("emod", "%")
   def equals: c.Expr[Boolean] = binop[Boolean]("$" + "eq" + "$" + "eq")
   def compare: c.Expr[Int] = binop[Int]("compare")
@@ -263,19 +239,12 @@
         Select(Ident(termName(c)("zero")), termName(c)("minus")),
         List(Ident(termName(c)("x")))))
     }
-<<<<<<< HEAD
-=======
   /* TODO: this is a bit careless, but works for our examples */
->>>>>>> dc22ebb7
   def euclideanFunction[A: c.WeakTypeTag]: c.Expr[BigInt] = {
     import c.universe._
     c.Expr[BigInt](q"_root_.scala.BigInt(x.toBigInteger).abs")
   }
-<<<<<<< HEAD
   def equot[A: c.WeakTypeTag]: c.Expr[A] =
-=======
-  def quot[A: c.WeakTypeTag]: c.Expr[A] =
->>>>>>> dc22ebb7
     binopSearch[A]("quot" :: "divide" :: "div" :: Nil) getOrElse failedSearch("quot", "/~")
   def emod[A: c.WeakTypeTag](stub: => c.Expr[A]): c.Expr[A] =
     binopSearch("mod" :: "remainder" :: Nil) getOrElse stub
