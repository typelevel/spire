package spire
package random

import spire.algebra._
import spire.syntax.all._
import spire.math.{Complex, Interval, Natural, Rational, SafeLong, UByte, UShort, UInt, ULong}

import scala.collection.mutable.ArrayBuffer
import scala.collection.generic.CanBuildFrom

trait Dist[@sp A] extends Any { self =>

  def apply(gen: Generator): A

  def fill(gen: Generator, arr: Array[A]): Unit = {
    var i = 0
    while (i < arr.length) {
      arr(i) = apply(gen)
      i += 1
    }
  }

  final def map[B](f: A => B): Dist[B] =
    new DistFromGen(g => f(apply(g)))

  final def flatMap[B](f: A => Dist[B]): Dist[B] =
    new DistFromGen(g => f(apply(g))(g))

  final def filter(pred: A => Boolean): Dist[A] =
    new Dist[A] {
      @tailrec final def apply(gen: Generator): A = {
        val a = self(gen)
        if (pred(a)) a else apply(gen)
      }
    }

  final def given(pred: A => Boolean): Dist[A] =
    filter(pred)

  def until(pred: A => Boolean): Dist[Seq[A]] = {
    @tailrec def loop(gen: Generator, a: A, buf: ArrayBuffer[A]): Seq[A] = {
      buf.append(a)
      if (pred(a)) buf else loop(gen, self(gen), buf)
    }
    new DistFromGen(g => loop(g, self(g), ArrayBuffer.empty[A]))
  }

  def foldn[B](init: B, n: Int)(f: (B, A) => B): Dist[B] = {
    @tailrec def loop(gen: Generator, i: Int, b: B): B =
      if (i == 0) b else loop(gen, i - 1, f(b, self(gen)))
    new DistFromGen(g => loop(g, n, init))
  }

  def unfold[B](init: B)(f: (B, A) => B)(pred: B => Boolean): Dist[B] = {
    @tailrec def loop(gen: Generator, b: B): B =
      if (pred(b)) b else loop(gen, f(b, self(gen)))
    new DistFromGen(g => loop(g, init))
  }

  def pack(n: Int)(implicit ct: ClassTag[A]): Dist[Array[A]] = new Dist[Array[A]] {
    def apply(gen: Generator): Array[A] = {
      var i = 0
      val arr = new Array[A](n)
      while (i < arr.length) {
        arr(i) = self(gen)
        i += 1
      }
      arr
    }
  }

  def repeat[CC[X] <: Seq[X]](n: Int)(implicit cbf: CanBuildFrom[Nothing, A, CC[A]]): Dist[CC[A]] =
    new Dist[CC[A]] {
      def apply(gen: Generator): CC[A] = {
        val builder = cbf()
        builder.sizeHint(n)
        var i = 0
        while (i < n) {
          builder += self(gen)
          i += 1
        }
        builder.result()
      }
    }

  def iterate(n: Int, f: A => Dist[A]): Dist[A] =
    if (n == 0) this else flatMap(f).iterate(n - 1 ,f)

  def iterateUntil(pred: A => Boolean, f: A => Dist[A]): Dist[A] = new Dist[A] {
    @tailrec def loop(gen: Generator, a: A): A =
      if (pred(a)) a else loop(gen, f(a)(gen))

    def apply(gen: Generator): A = loop(gen, self(gen))
  }

  final def zip[B](that: Dist[B]): Dist[(A, B)] =
    new DistFromGen(g => (this(g), that(g)))

  def zipWith[B, C](that: Dist[B])(f: (A, B) => C): Dist[C] =
    new DistFromGen(g => f(this(g), that(g)))

  final def toIterator(gen: Generator): Iterator[A] =
    new DistIterator(this, gen)

  final def toStream(gen: Generator): Stream[A] =
    this(gen) #:: toStream(gen)

  import scala.collection.generic.CanBuildFrom

  def sample[CC[X] <: Iterable[X]](n: Int)(implicit gen: Generator, cbf: CanBuildFrom[CC[A], A, CC[A]]): CC[A] = {
    val b = cbf()
    b.sizeHint(n)
    var i = 0
    while (i < n) {
      b += self(gen)
      i += 1
    }
    b.result
  }

  final def count(pred: A => Boolean, n: Int)(implicit gen: Generator): Int = {
    @tailrec def loop(num: Int, i: Int): Int =
      if (i == 0) num else loop(num + (if (pred(self(gen))) 1 else 0), i - 1)
    loop(0, n)
  }

  def pr(pred: A => Boolean, n: Int)(implicit gen: Generator): Double =
    1.0 * count(pred, n) / n

  def sum(n: Int)(implicit gen: Generator, alg: Rig[A]): A = {
    @tailrec def loop(total: A, i: Int): A =
      if (i == 0) total else loop(alg.plus(total, self(gen)), i - 1)
    loop(alg.zero, n)
  }

  def ev(n: Int)(implicit gen: Generator, alg: Field[A]): A =
    alg.div(sum(n), alg.fromInt(n))

  def histogram(n: Int)(implicit gen: Generator): Map[A, Double] =
    rawHistogram(n).map { case (k, v) => (k, 1.0 * v / n) }

  def rawHistogram(n: Int)(implicit gen: Generator): Map[A, Int] =
    toStream(gen).take(n).foldLeft(Map.empty[A, Int]) { case (h, a) =>
      h.updated(a, h.getOrElse(a, 0) + 1)
    }
}

final class DistIterator[A](next: Dist[A], gen: Generator) extends Iterator[A] {
  final def hasNext: Boolean = true
  final def next(): A = next(gen)
}

class DistFromGen[@sp A](f: Generator => A) extends Dist[A] {
  def apply(gen: Generator): A = f(gen)
}

trait DistSemiring[A] extends Semiring[Dist[A]] {
  implicit def alg: Semiring[A]
  def zero: Dist[A] = Dist.constant(alg.zero)
  def plus(x: Dist[A], y: Dist[A]): Dist[A] = new DistFromGen(g => x(g) + y(g))
  def times(x: Dist[A], y: Dist[A]): Dist[A] = new DistFromGen(g => x(g) * y(g))
}

trait DistRng[A] extends DistSemiring[A] with Rng[Dist[A]] {
  implicit def alg: Rng[A]
  def negate(x: Dist[A]): Dist[A] = new DistFromGen(g => alg.negate(x(g)))
}

trait DistRig[A] extends DistSemiring[A] with Rig[Dist[A]] {
  implicit def alg: Rig[A]
  def one: Dist[A] = Dist.constant(alg.one)
}

trait DistRing[A] extends DistRng[A] with Ring[Dist[A]] {
  def alg: Ring[A]
  def one: Dist[A] = Dist.constant(alg.one)
}

trait DistGCDRing[A] extends DistRing[A] with GCDRing[Dist[A]] {
  implicit def eqA: Eq[A]
  def alg: GCDRing[A]
  def gcd(x: Dist[A], y: Dist[A])(implicit ev: Eq[Dist[A]]): Dist[A] =
    new DistFromGen(g => alg.gcd(x(g), y(g)))
  def lcm(x: Dist[A], y: Dist[A])(implicit ev: Eq[Dist[A]]): Dist[A] =
    new DistFromGen(g => alg.lcm(x(g), y(g)))
}

trait DistEuclideanRing[A] extends DistGCDRing[A] with EuclideanRing[Dist[A]] {
  def alg: EuclideanRing[A]
<<<<<<< HEAD
  // TODO: check
  override def euclideanFunction(a: Dist[A]): BigInt = sys.error("The Euclidean function is not defined on distributions")
  def equot(x: Dist[A], y: Dist[A]): Dist[A] = new DistFromGen(g => alg.equot(x(g), y(g)))
  def emod(x: Dist[A], y: Dist[A]): Dist[A] = new DistFromGen(g => alg.emod(x(g), y(g)))
=======
  override def euclideanFunction(x: Dist[A]): BigInt = sys.error("euclideanFunction is not defined, as Dist is a monad, and euclideanFunction should return Dist[BigInt]")
  def quot(x: Dist[A], y: Dist[A]): Dist[A] = new DistFromGen(g => alg.quot(x(g), y(g)))
  def mod(x: Dist[A], y: Dist[A]): Dist[A] = new DistFromGen(g => alg.mod(x(g), y(g)))
  override def gcd(x: Dist[A], y: Dist[A])(implicit ev: Eq[Dist[A]]): Dist[A] = super[DistGCDRing].gcd(x, y)
  override def lcm(x: Dist[A], y: Dist[A])(implicit ev: Eq[Dist[A]]): Dist[A] = super[DistGCDRing].lcm(x, y)
>>>>>>> dc22ebb7
}

trait DistField[A] extends DistEuclideanRing[A] with Field[Dist[A]] {
  def alg: Field[A]
  def div(x: Dist[A], y: Dist[A]): Dist[A] = new DistFromGen(g => alg.div(x(g), y(g)))
  override def quot(x: Dist[A], y: Dist[A]): Dist[A] = super[DistEuclideanRing].quot(x, y)
  override def mod(x: Dist[A], y: Dist[A]): Dist[A] = super[DistEuclideanRing].mod(x, y)
  override def quotmod(x: Dist[A], y: Dist[A]): (Dist[A], Dist[A]) = super[DistEuclideanRing].quotmod(x, y)
  override def reciprocal(x: Dist[A]): Dist[A] = new DistFromGen(g => alg.reciprocal(x(g)))
<<<<<<< HEAD
  override def equot(x: Dist[A], y: Dist[A]): Dist[A] = super[Field].equot(x, y)
  override def emod(x: Dist[A], y: Dist[A]): Dist[A] = super[Field].emod(x, y)
=======
  override def euclideanFunction(x: Dist[A]): BigInt = sys.error("euclideanFunction is not defined, as Dist is a monad, and euclideanFunction should return Dist[BigInt]")
>>>>>>> dc22ebb7
}

trait DistModule[V, K] extends Module[Dist[V], Dist[K]] {
  implicit def alg: Module[V, K]

  def scalar: Rng[Dist[K]] = Dist.rng(alg.scalar)
  def zero: Dist[V] = Dist.constant(alg.zero)
  def plus(x: Dist[V], y: Dist[V]): Dist[V] = new DistFromGen(g => x(g) + y(g))
  def negate(x: Dist[V]): Dist[V] = new DistFromGen(g => -x(g))
  override def minus(x: Dist[V], y: Dist[V]): Dist[V] = new DistFromGen(g => x(g) - y(g))
  def timesl(k: Dist[K], v: Dist[V]): Dist[V] = new DistFromGen(g => k(g) *: v(g))
  def timesr(k: Dist[K], v: Dist[V]): Dist[V] = new DistFromGen(g => v(g) :* k(g))
}

trait DistVectorSpace[V, K] extends DistModule[V, K] with VectorSpace[Dist[V], Dist[K]] {
  implicit def alg: VectorSpace[V, K]
  implicit def eqK: Eq[K]

  override def scalar: Field[Dist[K]] = Dist.field(eqK, alg.scalar)

  override def divr(v: Dist[V], k: Dist[K]): Dist[V] = new DistFromGen(g => v(g) :/ k(g))
}

trait DistNormedVectorSpace[V, K] extends DistVectorSpace[V, K]
with NormedVectorSpace[Dist[V], Dist[K]] {
  implicit def alg: NormedVectorSpace[V, K]

  def norm(v: Dist[V]): Dist[K] = v map alg.norm
}

trait DistInnerProductSpace[V, K] extends DistVectorSpace[V, K]
with InnerProductSpace[Dist[V], Dist[K]] {
  implicit def alg: InnerProductSpace[V, K]

  def dot(v: Dist[V], w: Dist[V]): Dist[K] = new DistFromGen(g => v(g) dot w(g))
}

object Dist extends DistInstances9 {
  @inline final def apply[A](implicit na: Dist[A]): Dist[A] = na

  final def apply[A, B](f: A => B)(implicit na: Dist[A]): Dist[B] =
    na.map(f)

  final def apply[A, B, C](f: (A, B) => C)(implicit na: Dist[A], nb: Dist[B]): Dist[C] =
    na.zipWith(nb)(f)

  final def gen[A](f: Generator => A): Dist[A] =
    new DistFromGen(g => f(g))

  def uniform[A: Uniform](low: A, high: A): Dist[A] = Uniform[A].apply(low, high)

  def gaussian[A: Gaussian](mean: A, stdDev: A): Dist[A] = Gaussian[A].apply(mean, stdDev)

  def reduce[A](ns: Dist[A]*)(f: (A, A) => A): Dist[A] =
    new DistFromGen(g => ns.map(_(g)).reduceLeft(f))

  def fromBytes[A](n: Int)(f: Array[Byte] => A): Dist[A] =
    new DistFromGen(g => f(g.generateBytes(n)))

  def fromInts[A](n: Int)(f: Array[Int] => A): Dist[A] =
    new DistFromGen(g => f(g.generateInts(n)))

  def fromLongs[A](n: Int)(f: Array[Long] => A): Dist[A] =
    new DistFromGen(g => f(g.generateLongs(n)))

  def mix[A](ds: Dist[A]*): Dist[A] =
    Dist.oneOf(ds:_*).flatMap(identity)

  def weightedMix[A](tpls: (Double, Dist[A])*): Dist[A] = {
    val ds = new Array[Dist[A]](tpls.length)
    val ws = new Array[Double](tpls.length)
    var i = 0
    var total = 0.0
    tpls.foreach { case (w, d) =>
      total += w
      ws(i) = total
      ds(i) = d
      i += 1
    }

    new DistFromGen({ g =>
      val w = g.nextDouble(total)
      var i = 0
      while (ws(i) < w) i += 1
      ds(i).apply(g)
    })
  }

  implicit val unit: Dist[Unit] = new DistFromGen[Unit](g => ())
  implicit val boolean: Dist[Boolean] = new DistFromGen[Boolean](_.nextBoolean)
  implicit val byte: Dist[Byte] = new DistFromGen[Byte](_.nextInt.toByte)
  implicit val short: Dist[Short] = new DistFromGen[Short](_.nextInt.toShort)
  implicit val char: Dist[Char] = new DistFromGen[Char](_.nextInt.toChar)
  implicit val int: Dist[Int] = new DistFromGen[Int](_.nextInt)
  implicit val float: Dist[Float] = new DistFromGen[Float](_.nextFloat)
  implicit val long: Dist[Long] = new DistFromGen[Long](_.nextLong)
  implicit val double: Dist[Double] = new DistFromGen[Double](_.nextDouble)

  implicit val ubyte: Dist[UByte] = new DistFromGen[UByte](g => UByte(g.nextInt))
  implicit val ushort: Dist[UShort] = new DistFromGen[UShort](g => UShort(g.nextInt))
  implicit val uint: Dist[UInt] = new DistFromGen[UInt](g => UInt(g.nextInt))
  implicit val ulong: Dist[ULong] = new DistFromGen[ULong](g => ULong(g.nextLong))

  implicit def complex[A: Fractional: Trig: IsReal: Dist]: Dist[Complex[A]] =
    Dist(Complex(_: A, _: A))

  implicit def interval[A](implicit na: Dist[A], order: Order[A], r: AdditiveMonoid[A]): Dist[Interval[A]] =
    Dist((x: A, y: A) => if (order.lt(x, y)) Interval(x, y) else Interval(y, x))

  implicit def option[A](implicit no: Dist[Boolean], na: Dist[A]): Dist[Option[A]] =
    new DistFromGen(g => if (no(g)) Some(na(g)) else None)

  implicit def either[A, B](implicit no: Dist[Boolean], na: Dist[A], nb: Dist[B]): Dist[Either[A, B]] =
    new DistFromGen[Either[A, B]](g => if (no(g)) Right(nb(g)) else Left(na(g)))

  implicit def tuple2[A: Dist, B: Dist]: Dist[(A, B)] =
    Dist((_: A, _: B))

  def intrange(from: Int, to: Int): Dist[Int] = {
    val d = to - from + 1
    new DistFromGen(_.nextInt(d) + from)
  }

  def natural(maxDigits: Int): Dist[Natural] = new Dist[Natural] {
    @tailrec
    private def loop(g: Generator, i: Int, size: Int, n: Natural): Natural =
      if (i < size) loop(g, i + 1, size, Natural.Digit(g.next[UInt], n)) else n

    def apply(gen: Generator): Natural =
      loop(gen, 1, gen.nextInt(maxDigits) + 1, Natural.End(gen.next[UInt]))
  }

  def safelong(maxBytes: Int): Dist[SafeLong] = if (maxBytes <= 0) {
    throw new IllegalArgumentException("need positive maxBytes, got %s" format maxBytes)
  } else if (maxBytes < 8) {
    val n = (8 - maxBytes) * 8
    new DistFromGen(g => SafeLong(g.nextLong >>> n))
  } else if (maxBytes == 8) {
    new DistFromGen(g => SafeLong(g.nextLong))
  } else  {
    bigint(maxBytes).map(SafeLong(_))
  }

  def bigint(maxBytes: Int): Dist[BigInt] = new Dist[BigInt] {
    def apply(gen: Generator): BigInt = BigInt(gen.generateBytes(gen.nextInt(maxBytes) + 1))
  }

  def bigdecimal(maxBytes: Int, maxScale: Int): Dist[BigDecimal] = new Dist[BigDecimal] {
    private val nb = bigint(maxBytes)
    def apply(gen: Generator): BigDecimal = BigDecimal(nb(gen), gen.nextInt(maxScale) + 1)
  }

  implicit def rational(implicit next: Dist[BigInt]): Dist[Rational] =
    Dist(Rational(_: BigInt, _: BigInt))(next, next.filter(_ != 0))

  def longrational: Dist[Rational] =
    Dist(Rational(_: Long, _: Long))(Dist[Long], Dist[Long].filter(_ != 0))

  def bigrational(maxBytes: Int): Dist[Rational] =
    rational(bigint(maxBytes))

  def constant[A](a: A): Dist[A] = new DistFromGen[A](g => a)
  def always[A](a: A): Dist[A] = new DistFromGen[A](g => a)

  implicit def array[A: Dist: ClassTag](minSize: Int, maxSize: Int): Dist[Array[A]] =
    new Dist[Array[A]] {
      private val d = maxSize - minSize + 1
      def apply(gen: Generator): Array[A] = gen.generateArray[A](gen.nextInt(d) + minSize)
    }

  implicit def list[A: Dist](minSize: Int, maxSize: Int): Dist[List[A]] =
    new Dist[List[A]] {
      private val d = maxSize - minSize + 1
      private def loop(g: Generator, n: Int, sofar: List[A]): List[A] =
        if (n > 0) loop(g, n - 1, g.next[A] :: sofar) else sofar

      def apply(gen: Generator): List[A] =
        loop(gen, gen.nextInt(d) + minSize, Nil)
    }

  implicit def set[A: Dist](minInputs: Int, maxInputs: Int): Dist[Set[A]] =
    list[A](minInputs, maxInputs).map(_.toSet)

  implicit def map[A: Dist, B: Dist](minInputs: Int, maxInputs: Int): Dist[Map[A, B]] =
    list[(A, B)](minInputs, maxInputs).map(_.toMap)

  def oneOf[A: ClassTag](as: A*): Dist[A] = new Dist[A] {
    private val arr = as.toArray
    def apply(gen: Generator): A = arr(gen.nextInt(arr.length))
  }

  def cycleOf[A: ClassTag](as: A*): Dist[A] = new Dist[A] {
    private val arr = as.toArray
    private var i = 0
    def apply(gen: Generator): A = {
      val a = arr(i)
      i = (i + 1) % arr.length
      a
    }
  }

  def gaussianFromDouble[A: Field]: DistFromGen[A] = new DistFromGen[A](g => Field[A].fromDouble(g.nextGaussian))
}

trait DistInstances0 {
  implicit def semiring[A](implicit ev: Semiring[A]): Semiring[Dist[A]] =
    new DistSemiring[A] { def alg = ev }
}

trait DistInstances1 extends DistInstances0 {
  implicit def rig[A](implicit ev: Rig[A]): Rig[Dist[A]] =
    new DistRig[A] { def alg = ev }

  implicit def rng[A](implicit ev: Rng[A]): Rng[Dist[A]] =
    new DistRng[A] { def alg = ev }
}

trait DistInstances2 extends DistInstances1 {
  implicit def ring[A](implicit ev: Ring[A]): Ring[Dist[A]] =
    new DistRing[A] { def alg = ev }
}

trait DistInstances3 extends DistInstances2 {
  implicit def gcdRing[A](implicit ev1: Eq[A], ev2: GCDRing[A]): GCDRing[Dist[A]] =
    new DistGCDRing[A] { def alg = ev2; def eqA = ev1  }
}

trait DistInstances4 extends DistInstances3 {
  implicit def euclideanRing[A](implicit ev1: Eq[A], ev2: EuclideanRing[A]): EuclideanRing[Dist[A]] =
    new DistEuclideanRing[A] { def alg = ev2; def eqA = ev1 }
}

trait DistInstances5 extends DistInstances4 {
  implicit def field[A](implicit ev1: Eq[A], ev2: Field[A]): Field[Dist[A]] =
    new DistField[A] { def alg = ev2; def eqA = ev1 }
}

trait DistInstances6 extends DistInstances5 {
  implicit def module[V,K](implicit ev1: Eq[K], ev2: Module[V,K]): Module[Dist[V],Dist[K]] =
    new DistModule[V,K] { def alg = ev2; def eqK = ev1 }
}

trait DistInstances7 extends DistInstances6 {
  implicit def vectorSpace[V,K](implicit ev1: Eq[K], ev2: VectorSpace[V,K]): VectorSpace[Dist[V],Dist[K]] =
    new DistVectorSpace[V,K] { def alg = ev2; def eqK = ev1 }
}

trait DistInstances8 extends DistInstances7 {
  implicit def NormedVectorSpace[V,K](implicit ev1: Eq[K], ev2: NormedVectorSpace[V,K]): NormedVectorSpace[Dist[V],Dist[K]] =
    new DistNormedVectorSpace[V,K] { def alg = ev2; def eqK = ev1 }
}

trait DistInstances9 extends DistInstances8 {
  implicit def InnerProductSpace[V,K](implicit ev1: Eq[K], ev2: InnerProductSpace[V,K]): InnerProductSpace[Dist[V],Dist[K]] =
    new DistInnerProductSpace[V,K] { def alg = ev2; def eqK = ev1 }
}<|MERGE_RESOLUTION|>--- conflicted
+++ resolved
@@ -187,33 +187,20 @@
 
 trait DistEuclideanRing[A] extends DistGCDRing[A] with EuclideanRing[Dist[A]] {
   def alg: EuclideanRing[A]
-<<<<<<< HEAD
-  // TODO: check
-  override def euclideanFunction(a: Dist[A]): BigInt = sys.error("The Euclidean function is not defined on distributions")
   def equot(x: Dist[A], y: Dist[A]): Dist[A] = new DistFromGen(g => alg.equot(x(g), y(g)))
   def emod(x: Dist[A], y: Dist[A]): Dist[A] = new DistFromGen(g => alg.emod(x(g), y(g)))
-=======
   override def euclideanFunction(x: Dist[A]): BigInt = sys.error("euclideanFunction is not defined, as Dist is a monad, and euclideanFunction should return Dist[BigInt]")
-  def quot(x: Dist[A], y: Dist[A]): Dist[A] = new DistFromGen(g => alg.quot(x(g), y(g)))
-  def mod(x: Dist[A], y: Dist[A]): Dist[A] = new DistFromGen(g => alg.mod(x(g), y(g)))
   override def gcd(x: Dist[A], y: Dist[A])(implicit ev: Eq[Dist[A]]): Dist[A] = super[DistGCDRing].gcd(x, y)
   override def lcm(x: Dist[A], y: Dist[A])(implicit ev: Eq[Dist[A]]): Dist[A] = super[DistGCDRing].lcm(x, y)
->>>>>>> dc22ebb7
 }
 
 trait DistField[A] extends DistEuclideanRing[A] with Field[Dist[A]] {
   def alg: Field[A]
   def div(x: Dist[A], y: Dist[A]): Dist[A] = new DistFromGen(g => alg.div(x(g), y(g)))
-  override def quot(x: Dist[A], y: Dist[A]): Dist[A] = super[DistEuclideanRing].quot(x, y)
-  override def mod(x: Dist[A], y: Dist[A]): Dist[A] = super[DistEuclideanRing].mod(x, y)
-  override def quotmod(x: Dist[A], y: Dist[A]): (Dist[A], Dist[A]) = super[DistEuclideanRing].quotmod(x, y)
   override def reciprocal(x: Dist[A]): Dist[A] = new DistFromGen(g => alg.reciprocal(x(g)))
-<<<<<<< HEAD
   override def equot(x: Dist[A], y: Dist[A]): Dist[A] = super[Field].equot(x, y)
   override def emod(x: Dist[A], y: Dist[A]): Dist[A] = super[Field].emod(x, y)
-=======
   override def euclideanFunction(x: Dist[A]): BigInt = sys.error("euclideanFunction is not defined, as Dist is a monad, and euclideanFunction should return Dist[BigInt]")
->>>>>>> dc22ebb7
 }
 
 trait DistModule[V, K] extends Module[Dist[V], Dist[K]] {
