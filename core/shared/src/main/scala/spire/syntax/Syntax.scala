package spire
package syntax

import spire.NoImplicit
import spire.algebra._
import spire.algebra.lattice._
import spire.algebra.partial._
import spire.math._
import spire.macros.Syntax
import spire.syntax.std._

trait EqSyntax {
  implicit def eqOps[A:Eq](a:A): EqOps[A] = new EqOps(a)
}

trait PartialOrderSyntax extends EqSyntax {
  implicit def partialOrderOps[A:PartialOrder](a:A): PartialOrderOps[A] = new PartialOrderOps(a)
}

trait OrderSyntax extends PartialOrderSyntax {
  implicit def orderOps[A:Order](a:A): OrderOps[A] = new OrderOps(a)
  implicit def literalIntOrderOps(lhs: Int): LiteralIntOrderOps = new LiteralIntOrderOps(lhs)
  implicit def literalLongOrderOps(lhs: Long): LiteralLongOrderOps = new LiteralLongOrderOps(lhs)
  implicit def literalDoubleOrderOps(lhs: Double): LiteralDoubleOrderOps = new LiteralDoubleOrderOps(lhs)
}

trait SignedSyntax extends OrderSyntax {
  implicit def signedOps[A:Signed](a: A): SignedOps[A] = new SignedOps(a)
}

trait TruncatedDivisionSyntax extends SignedSyntax {
  implicit def truncatedDivisionOps[A:TruncatedDivision](a: A): TruncatedDivisionOps[A] = new TruncatedDivisionOps(a)
  implicit def literalIntTruncatedDivisionOps(lhs:Int): LiteralIntTruncatedDivisionOps = new LiteralIntTruncatedDivisionOps(lhs)
  implicit def literalLongTruncatedDivisionOps(lhs:Long): LiteralLongTruncatedDivisionOps = new LiteralLongTruncatedDivisionOps(lhs)
  implicit def literalDoubleTruncatedDivisionOps(lhs:Double): LiteralDoubleTruncatedDivisionOps = new LiteralDoubleTruncatedDivisionOps(lhs)
}

trait IsRealSyntax extends TruncatedDivisionSyntax {
  implicit def isRealOps[A:IsReal](a:A): IsRealOps[A] = new IsRealOps(a)
}

trait SemigroupoidSyntax {
  implicit def semigroupoidOps[A:Semigroupoid](a:A): SemigroupoidOps[A] = new SemigroupoidOps[A](a)
}

trait GroupoidSyntax extends SemigroupoidSyntax {
  implicit def groupoidCommonOps[A](a:A)(implicit ev: Groupoid[A], ni: NoImplicit[Monoid[A]]): GroupoidCommonOps[A] = new GroupoidCommonOps[A](a)(ev)
  implicit def groupoidOps[A](a:A)(implicit ev: Groupoid[A]): GroupoidOps[A] = new GroupoidOps[A](a)
}

trait SemigroupSyntax {
  implicit def semigroupOps[A:Semigroup](a:A): SemigroupOps[A] = new SemigroupOps(a)
}

trait MonoidSyntax extends SemigroupSyntax {
  implicit def monoidOps[A](a:A)(implicit ev: Monoid[A]): MonoidOps[A] = new MonoidOps(a)
}

trait GroupSyntax extends MonoidSyntax {
  implicit def groupOps[A:Group](a:A): GroupOps[A] = new GroupOps(a)
}

trait AdditiveSemigroupSyntax {
  implicit def additiveSemigroupOps[A:AdditiveSemigroup](a:A): AdditiveSemigroupOps[A] = new AdditiveSemigroupOps(a)
  implicit def literalIntAdditiveSemigroupOps(lhs:Int): LiteralIntAdditiveSemigroupOps = new LiteralIntAdditiveSemigroupOps(lhs)
  implicit def literalLongAdditiveSemigroupOps(lhs:Long): LiteralLongAdditiveSemigroupOps = new LiteralLongAdditiveSemigroupOps(lhs)
  implicit def literalDoubleAdditiveSemigroupOps(lhs:Double): LiteralDoubleAdditiveSemigroupOps = new LiteralDoubleAdditiveSemigroupOps(lhs)
}

trait AdditiveMonoidSyntax extends AdditiveSemigroupSyntax {
  implicit def additiveMonoidOps[A](a:A)(implicit ev: AdditiveMonoid[A]): AdditiveMonoidOps[A] = new AdditiveMonoidOps(a)
}

trait AdditiveGroupSyntax extends AdditiveMonoidSyntax {
  implicit def additiveGroupOps[A:AdditiveGroup](a:A): AdditiveGroupOps[A] = new AdditiveGroupOps(a)
  implicit def literalIntAdditiveGroupOps(lhs:Int): LiteralIntAdditiveGroupOps = new LiteralIntAdditiveGroupOps(lhs)
  implicit def literalLongAdditiveGroupOps(lhs:Long): LiteralLongAdditiveGroupOps = new LiteralLongAdditiveGroupOps(lhs)
  implicit def literalDoubleAdditiveGroupOps(lhs:Double): LiteralDoubleAdditiveGroupOps = new LiteralDoubleAdditiveGroupOps(lhs)
}

trait MultiplicativeSemigroupSyntax {
  implicit def multiplicativeSemigroupOps[A:MultiplicativeSemigroup](a:A): MultiplicativeSemigroupOps[A] = new MultiplicativeSemigroupOps(a)
  implicit def literalIntMultiplicativeSemigroupOps(lhs:Int): LiteralIntMultiplicativeSemigroupOps = new LiteralIntMultiplicativeSemigroupOps(lhs)
  implicit def literalLongMultiplicativeSemigroupOps(lhs:Long): LiteralLongMultiplicativeSemigroupOps = new LiteralLongMultiplicativeSemigroupOps(lhs)
  implicit def literalDoubleMultiplicativeSemigroupOps(lhs:Double): LiteralDoubleMultiplicativeSemigroupOps = new LiteralDoubleMultiplicativeSemigroupOps(lhs)
}

trait MultiplicativeMonoidSyntax extends MultiplicativeSemigroupSyntax {
  implicit def multiplicativeMonoidOps[A](a:A)(implicit ev: MultiplicativeMonoid[A]): MultiplicativeMonoidOps[A] =
    new MultiplicativeMonoidOps(a)
}

trait MultiplicativeGroupSyntax extends MultiplicativeMonoidSyntax {
  implicit def multiplicativeGroupOps[A:MultiplicativeGroup](a:A): MultiplicativeGroupOps[A] = new MultiplicativeGroupOps(a)
  implicit def literalIntMultiplicativeGroupOps(lhs:Int): LiteralIntMultiplicativeGroupOps = new LiteralIntMultiplicativeGroupOps(lhs)
  implicit def literalLongMultiplicativeGroupOps(lhs:Long): LiteralLongMultiplicativeGroupOps = new LiteralLongMultiplicativeGroupOps(lhs)
  implicit def literalDoubleMultiplicativeGroupOps(lhs:Double): LiteralDoubleMultiplicativeGroupOps = new LiteralDoubleMultiplicativeGroupOps(lhs)
}

trait SemiringSyntax extends AdditiveSemigroupSyntax with MultiplicativeSemigroupSyntax {
  implicit def semiringOps[A:Semiring](a:A): SemiringOps[A] = new SemiringOps(a)
}

trait RigSyntax extends SemiringSyntax

trait RngSyntax extends SemiringSyntax with AdditiveGroupSyntax

trait RingSyntax extends RngSyntax with RigSyntax

trait GCDRingSyntax extends RingSyntax {
<<<<<<< HEAD
  implicit def gcdRingOps[A:GCDRing](a:A): GCDRingOps[A] = new GCDRingOps(a)
=======
  implicit def gcdRingOps[A: GCDRing](a:A): GCDRingOps[A] = new GCDRingOps(a)
>>>>>>> dc22ebb7
}

trait EuclideanRingSyntax extends GCDRingSyntax {
  implicit def euclideanRingOps[A:EuclideanRing](a:A): EuclideanRingOps[A] = new EuclideanRingOps(a)
  implicit def literalIntEuclideanRingOps(lhs:Int): LiteralIntEuclideanRingOps = new LiteralIntEuclideanRingOps(lhs)
  implicit def literalLongEuclideanRingOps(lhs:Long): LiteralLongEuclideanRingOps = new LiteralLongEuclideanRingOps(lhs)
  implicit def literalDoubleEuclideanRingOps(lhs:Double): LiteralDoubleEuclideanRingOps = new LiteralDoubleEuclideanRingOps(lhs)
}

trait FieldSyntax extends EuclideanRingSyntax with MultiplicativeGroupSyntax

<<<<<<< HEAD
trait UniqueFactorizationDomainSyntax {
  implicit def uniqueFactorizationDomainOps[A:UniqueFactorizationDomain](a:A): UniqueFactorizationDomainOps[A] = new UniqueFactorizationDomainOps[A](a)
}
=======
>>>>>>> dc22ebb7

trait NRootSyntax {
  implicit def nrootOps[A: NRoot](a: A): NRootOps[A] = new NRootOps(a)
}

trait ModuleSyntax extends RingSyntax {
  implicit def moduleOps[V](v:V): ModuleOps[V] = new ModuleOps[V](v)
}

trait VectorSpaceSyntax extends ModuleSyntax with FieldSyntax {
  implicit def vectorSpaceOps[V](v:V): VectorSpaceOps[V] = new VectorSpaceOps[V](v)
}

trait MetricSpaceSyntax extends VectorSpaceSyntax {
  implicit def metricSpaceOps[V](v:V): MetricSpaceOps[V] = new MetricSpaceOps[V](v)
}

trait NormedVectorSpaceSyntax extends MetricSpaceSyntax {
  implicit def normedVectorSpaceOps[V](v:V): NormedVectorSpaceOps[V] = new NormedVectorSpaceOps[V](v)
}

trait InnerProductSpaceSyntax extends VectorSpaceSyntax {
  implicit def innerProductSpaceOps[V](v:V): InnerProductSpaceOps[V] = new InnerProductSpaceOps[V](v)
}

trait CoordinateSpaceSyntax extends InnerProductSpaceSyntax {
  implicit def coordianteSpaceOps[V](v:V): CoordinateSpaceOps[V] = new CoordinateSpaceOps[V](v)
}

trait TrigSyntax {
  implicit def trigOps[A:Trig](a: A): TrigOps[A] = new TrigOps(a)
}

trait LatticeSyntax {
  implicit def meetOps[A: MeetSemilattice](a: A): MeetOps[A] = new MeetOps(a)
  implicit def joinOps[A: JoinSemilattice](a: A): JoinOps[A] = new JoinOps(a)
}

trait HeytingSyntax {
  implicit def heytingOps[A: Heyting](a: A): HeytingOps[A] = new HeytingOps(a)
}

trait BoolSyntax extends HeytingSyntax {
  implicit def boolOps[A: Bool](a: A): BoolOps[A] = new BoolOps(a)
}

trait BitStringSyntax {
  implicit def bitStringOps[A: BitString](a: A): BitStringOps[A] = new BitStringOps(a)
}

trait PartialActionSyntax {
  implicit def leftPartialActionOps[G](g: G): LeftPartialActionOps[G] = new LeftPartialActionOps(g)
  implicit def rightPartialActionOps[P](p: P): RightPartialActionOps[P] = new RightPartialActionOps(p)
}

trait ActionSyntax {
  implicit def leftActionOps[G](g: G): LeftActionOps[G] = new LeftActionOps(g)
  implicit def rightActionOps[P](p: P): RightActionOps[P] = new RightActionOps(p)
}

trait IntervalSyntax {
  implicit def groupActionGroupOps[A: Order: AdditiveGroup](a: A): IntervalPointOps[A] =
    new IntervalPointOps(a)
}

trait UnboundSyntax {
  implicit def moduleUnboundOps[F](f: F)(implicit ev: Module[_, F]): ModuleUnboundOps[F] =
    new ModuleUnboundOps(f)

  implicit def vectorSpaceUnboundOps[F](f: F)(implicit ev: VectorSpace[_, F]): VectorSpaceUnboundOps[F] =
    new VectorSpaceUnboundOps(f)

  implicit def groupActionUnboundOps[G](g: G)(implicit ev: Action[_, G]): ActionUnboundOps[G] =
    new ActionUnboundOps(g)
  implicit def additiveActionUnboundOps[G](g: G)(implicit ev: AdditiveAction[_, G]): AdditiveActionUnboundOps[G] =
    new AdditiveActionUnboundOps(g)
  implicit def multiplicativeActionUnboundOps[G](g: G)(implicit ev: MultiplicativeAction[_, G]): MultiplicativeActionUnboundOps[G] =
    new MultiplicativeActionUnboundOps(g)
}

trait TorsorSyntax {
  implicit def torsorPointOps[P](p: P): TorsorPointOps[P] = new TorsorPointOps(p)
}

trait IntegralSyntax extends
    EuclideanRingSyntax with
    ConvertableFromSyntax with
    OrderSyntax with
    SignedSyntax {
  implicit def integralOps[A: Integral](a: A): IntegralOps[A] = new IntegralOps(a)
}

trait FractionalSyntax extends
    FieldSyntax with
    NRootSyntax with
    ConvertableFromSyntax with
    OrderSyntax with
    SignedSyntax

trait NumericSyntax extends
    FieldSyntax with
    NRootSyntax with
    ConvertableFromSyntax with
    OrderSyntax with
    SignedSyntax

trait ConvertableFromSyntax {
  implicit def convertableOps[A:ConvertableFrom](a:A): ConvertableFromOps[A] = new ConvertableFromOps(a)
}

trait CforSyntax {
  def cfor[A](init:A)(test:A => Boolean, next:A => A)(body:A => Unit): Unit =
    macro Syntax.cforMacro[A]
  def cforRange(r: Range)(body: Int => Unit): Unit =
    macro Syntax.cforRangeMacro
  def cforRange2(r1: Range, r2: Range)(body: (Int, Int) => Unit): Unit =
    macro Syntax.cforRange2Macro
}

trait LiteralsSyntax {
  implicit def literals(s:StringContext): Literals = new Literals(s)

  object radix { implicit def radix(s:StringContext): Radix = new Radix(s) }
  object si { implicit def siLiterals(s:StringContext): SiLiterals = new SiLiterals(s) }
  object us { implicit def usLiterals(s:StringContext): UsLiterals = new UsLiterals(s) }
  object eu { implicit def euLiterals(s:StringContext): EuLiterals = new EuLiterals(s) }
}

trait AllSyntax extends
    LiteralsSyntax with
    CforSyntax with
    EqSyntax with
    PartialOrderSyntax with
    OrderSyntax with
    SignedSyntax with
    TruncatedDivisionSyntax with
    IsRealSyntax with
    ConvertableFromSyntax with
    SemigroupoidSyntax with
    GroupoidSyntax with
    SemigroupSyntax with
    MonoidSyntax with
    GroupSyntax with
    AdditiveSemigroupSyntax with
    AdditiveMonoidSyntax with
    AdditiveGroupSyntax with
    MultiplicativeSemigroupSyntax with
    MultiplicativeMonoidSyntax with
    MultiplicativeGroupSyntax with
    SemiringSyntax with
    RigSyntax with
    RngSyntax with
    RingSyntax with
    GCDRingSyntax with
    EuclideanRingSyntax with
    FieldSyntax with
    UniqueFactorizationDomainSyntax with
    NRootSyntax with
    TrigSyntax with
    IntervalSyntax with
    ModuleSyntax with
    VectorSpaceSyntax with
    NormedVectorSpaceSyntax with
    InnerProductSpaceSyntax with
    CoordinateSpaceSyntax with
    LatticeSyntax with
    HeytingSyntax with
    BoolSyntax with
    BitStringSyntax with
    PartialActionSyntax with
    ActionSyntax with
    TorsorSyntax with
    IntegralSyntax with
    FractionalSyntax with
    NumericSyntax with
    IntSyntax with
    LongSyntax with
    DoubleSyntax with
    BigIntSyntax with
    ArraySyntax with
    SeqSyntax<|MERGE_RESOLUTION|>--- conflicted
+++ resolved
@@ -108,11 +108,7 @@
 trait RingSyntax extends RngSyntax with RigSyntax
 
 trait GCDRingSyntax extends RingSyntax {
-<<<<<<< HEAD
-  implicit def gcdRingOps[A:GCDRing](a:A): GCDRingOps[A] = new GCDRingOps(a)
-=======
   implicit def gcdRingOps[A: GCDRing](a:A): GCDRingOps[A] = new GCDRingOps(a)
->>>>>>> dc22ebb7
 }
 
 trait EuclideanRingSyntax extends GCDRingSyntax {
@@ -124,12 +120,9 @@
 
 trait FieldSyntax extends EuclideanRingSyntax with MultiplicativeGroupSyntax
 
-<<<<<<< HEAD
 trait UniqueFactorizationDomainSyntax {
   implicit def uniqueFactorizationDomainOps[A:UniqueFactorizationDomain](a:A): UniqueFactorizationDomainOps[A] = new UniqueFactorizationDomainOps[A](a)
 }
-=======
->>>>>>> dc22ebb7
 
 trait NRootSyntax {
   implicit def nrootOps[A: NRoot](a: A): NRootOps[A] = new NRootOps(a)
