package spire

package object syntax {
  object cfor extends CforSyntax
  object literals extends LiteralsSyntax

  object eq extends EqSyntax
  object partialOrder extends PartialOrderSyntax
  object order extends OrderSyntax
  object signed extends SignedSyntax
  object isReal extends IsRealSyntax
  object convertableFrom extends ConvertableFromSyntax

  object semigroupoid extends SemigroupoidSyntax
  object groupoid extends GroupoidSyntax
  
  object semigroup extends SemigroupSyntax
  object monoid extends MonoidSyntax
  object group extends GroupSyntax

  object additiveSemigroup extends AdditiveSemigroupSyntax
  object additiveMonoid extends AdditiveMonoidSyntax
  object additiveGroup extends AdditiveGroupSyntax

  object multiplicativeSemigroup extends MultiplicativeSemigroupSyntax
  object multiplicativeMonoid extends MultiplicativeMonoidSyntax
  object multiplicativeGroup extends MultiplicativeGroupSyntax

  object semiring extends SemiringSyntax
  object rig extends RigSyntax
  object rng extends RngSyntax
  object ring extends RingSyntax
  object euclideanRing extends EuclideanRingSyntax
  object field extends FieldSyntax
  object nroot extends NRootSyntax
  object trig extends TrigSyntax

  object vectorSpace extends VectorSpaceSyntax
  object metricSpace extends MetricSpaceSyntax
  object normedVectorSpace extends NormedVectorSpaceSyntax
  object innerProductSpace extends InnerProductSpaceSyntax
<<<<<<< HEAD
  object coordinateSpace extends CoordinateSpaceSyntax
  object euclideanCoordinateSpace extends EuclideanCoordinateSpaceSyntax
  
=======
>>>>>>> 1deaedee

  object lattice extends LatticeSyntax
  object heyting extends HeytingSyntax
  object bool extends BoolSyntax

  object bitString extends BitStringSyntax

  object partialAction extends PartialActionSyntax
  object action extends ActionSyntax
  object torsor extends TorsorSyntax

  object integral extends IntegralSyntax
  object fractional extends FractionalSyntax
  object numeric extends NumericSyntax

  object all extends AllSyntax

  object unbound extends UnboundSyntax

  object interval extends IntervalSyntax
}<|MERGE_RESOLUTION|>--- conflicted
+++ resolved
@@ -39,13 +39,6 @@
   object metricSpace extends MetricSpaceSyntax
   object normedVectorSpace extends NormedVectorSpaceSyntax
   object innerProductSpace extends InnerProductSpaceSyntax
-<<<<<<< HEAD
-  object coordinateSpace extends CoordinateSpaceSyntax
-  object euclideanCoordinateSpace extends EuclideanCoordinateSpaceSyntax
-  
-=======
->>>>>>> 1deaedee
-
   object lattice extends LatticeSyntax
   object heyting extends HeytingSyntax
   object bool extends BoolSyntax
