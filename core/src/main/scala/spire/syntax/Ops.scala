package spire.syntax

import spire.algebra._
import spire.algebra.lattice._
import spire.algebra.partial._
import spire.macros.Ops
import spire.math.{BitString, ConvertableTo, ConvertableFrom, Interval, Rational, Number}
import spire.util.Opt

final class EqOps[A](lhs:A)(implicit ev:Eq[A]) {
  def ===(rhs:A): Boolean = macro Ops.binop[A, Boolean]
  def =!=(rhs:A): Boolean = macro Ops.binop[A, Boolean]
}

final class PartialOrderOps[A](lhs: A)(implicit ev: PartialOrder[A]) {
  def >(rhs: A): Boolean = macro Ops.binop[A, Boolean]
  def >=(rhs: A): Boolean = macro Ops.binop[A, Boolean]
  def <(rhs: A): Boolean = macro Ops.binop[A, Boolean]
  def <=(rhs: A): Boolean = macro Ops.binop[A, Boolean]

  def partialCompare(rhs: A): Double = macro Ops.binop[A, Double]
  def tryCompare(rhs: A): Option[Int] = macro Ops.binop[A, Option[Int]]
  def pmin(rhs: A): Option[A] = macro Ops.binop[A, A]
  def pmax(rhs: A): Option[A] = macro Ops.binop[A, A]

  def >(rhs: Int)(implicit ev1: Ring[A]): Boolean = macro Ops.binopWithLift[Int, Ring[A], A]
  def >=(rhs: Int)(implicit ev1: Ring[A]): Boolean = macro Ops.binopWithLift[Int, Ring[A], A]
  def <(rhs: Int)(implicit ev1: Ring[A]): Boolean = macro Ops.binopWithLift[Int, Ring[A], A]
  def <=(rhs: Int)(implicit ev1: Ring[A]): Boolean = macro Ops.binopWithLift[Int, Ring[A], A]

  def >(rhs: Double)(implicit ev1: Field[A]): Boolean = macro Ops.binopWithLift[Int, Field[A], A]
  def >=(rhs: Double)(implicit ev1: Field[A]): Boolean = macro Ops.binopWithLift[Int, Field[A], A]
  def <(rhs: Double)(implicit ev1: Field[A]): Boolean = macro Ops.binopWithLift[Int, Field[A], A]
  def <=(rhs: Double)(implicit ev1: Field[A]): Boolean = macro Ops.binopWithLift[Int, Field[A], A]

  def >(rhs:Number)(implicit c:ConvertableFrom[A]): Boolean = c.toNumber(lhs) > rhs
  def >=(rhs:Number)(implicit c:ConvertableFrom[A]): Boolean = c.toNumber(lhs) >= rhs
  def <(rhs:Number)(implicit c:ConvertableFrom[A]): Boolean = c.toNumber(lhs) < rhs
  def <=(rhs:Number)(implicit c:ConvertableFrom[A]): Boolean = c.toNumber(lhs) <= rhs
}

final class OrderOps[A](lhs: A)(implicit ev: Order[A]) {
  def compare(rhs: A): Int = macro Ops.binop[A, Int]
  def min(rhs: A): A = macro Ops.binop[A, A]
  def max(rhs: A): A = macro Ops.binop[A, A]

  def compare(rhs: Int)(implicit ev1: Ring[A]): Int = macro Ops.binopWithLift[Int, Ring[A], A]
  def min(rhs: Int)(implicit ev1: Ring[A]): A = macro Ops.binopWithLift[Int, Ring[A], A]
  def max(rhs: Int)(implicit ev1: Ring[A]): A = macro Ops.binopWithLift[Int, Ring[A], A]

  def compare(rhs: Double)(implicit ev1: Field[A]): Int = macro Ops.binopWithLift[Int, Field[A], A]
  def min(rhs: Double)(implicit ev1: Field[A]): A = macro Ops.binopWithLift[Int, Field[A], A]
  def max(rhs: Double)(implicit ev1: Field[A]): A = macro Ops.binopWithLift[Int, Field[A], A]

  def compare(rhs:Number)(implicit c:ConvertableFrom[A]): Int = c.toNumber(lhs) compare rhs
  def min(rhs:Number)(implicit c:ConvertableFrom[A]): Number = c.toNumber(lhs) min rhs
  def max(rhs:Number)(implicit c:ConvertableFrom[A]): Number = c.toNumber(lhs) max rhs
}

final class LiteralIntOrderOps(val lhs: Int) extends AnyVal {
  def <[A](rhs:A)(implicit ev:Order[A], c:ConvertableTo[A]): Boolean = ev.lt(c.fromInt(lhs), rhs)
  def <=[A](rhs:A)(implicit ev:Order[A], c:ConvertableTo[A]): Boolean = ev.lteqv(c.fromInt(lhs), rhs)
  def >[A](rhs:A)(implicit ev:Order[A], c:ConvertableTo[A]): Boolean = ev.gt(c.fromInt(lhs), rhs)
  def >=[A](rhs:A)(implicit ev:Order[A], c:ConvertableTo[A]): Boolean = ev.gteqv(c.fromInt(lhs), rhs)

  def cmp[A](rhs:A)(implicit ev:Order[A], c:ConvertableTo[A]): Int = ev.compare(c.fromInt(lhs), rhs)
  def min[A](rhs:A)(implicit ev:Order[A], c:ConvertableTo[A]): A = ev.min(c.fromInt(lhs), rhs)
  def max[A](rhs:A)(implicit ev:Order[A], c:ConvertableTo[A]): A = ev.max(c.fromInt(lhs), rhs)
}

final class LiteralLongOrderOps(val lhs: Long) extends AnyVal {
  def <[A](rhs:A)(implicit ev:Order[A], c:ConvertableTo[A]): Boolean = ev.lt(c.fromLong(lhs), rhs)
  def <=[A](rhs:A)(implicit ev:Order[A], c:ConvertableTo[A]): Boolean = ev.lteqv(c.fromLong(lhs), rhs)
  def >[A](rhs:A)(implicit ev:Order[A], c:ConvertableTo[A]): Boolean = ev.gt(c.fromLong(lhs), rhs)
  def >=[A](rhs:A)(implicit ev:Order[A], c:ConvertableTo[A]): Boolean = ev.gteqv(c.fromLong(lhs), rhs)

  def cmp[A](rhs:A)(implicit ev:Order[A], c:ConvertableTo[A]): Int = ev.compare(c.fromLong(lhs), rhs)
  def min[A](rhs:A)(implicit ev:Order[A], c:ConvertableTo[A]): A = ev.min(c.fromLong(lhs), rhs)
  def max[A](rhs:A)(implicit ev:Order[A], c:ConvertableTo[A]): A = ev.max(c.fromLong(lhs), rhs)
}

final class LiteralDoubleOrderOps(val lhs: Double) extends AnyVal {
  def <[A](rhs:A)(implicit ev:Order[A], c:ConvertableTo[A]): Boolean = ev.lt(c.fromDouble(lhs), rhs)
  def <=[A](rhs:A)(implicit ev:Order[A], c:ConvertableTo[A]): Boolean = ev.lteqv(c.fromDouble(lhs), rhs)
  def >[A](rhs:A)(implicit ev:Order[A], c:ConvertableTo[A]): Boolean = ev.gt(c.fromDouble(lhs), rhs)
  def >=[A](rhs:A)(implicit ev:Order[A], c:ConvertableTo[A]): Boolean = ev.gteqv(c.fromDouble(lhs), rhs)

  def cmp[A](rhs:A)(implicit ev:Order[A], c:ConvertableTo[A]): Int = ev.compare(c.fromDouble(lhs), rhs)
  def min[A](rhs:A)(implicit ev:Order[A], c:ConvertableTo[A]): A = ev.min(c.fromDouble(lhs), rhs)
  def max[A](rhs:A)(implicit ev:Order[A], c:ConvertableTo[A]): A = ev.max(c.fromDouble(lhs), rhs)
}

final class SignedOps[A:Signed](lhs: A) {
  def abs(): A = macro Ops.unop[A]
  def sign(): Sign = macro Ops.unop[Sign]
  def signum(): Int = macro Ops.unop[Int]

  def isSignZero(): Boolean = macro Ops.unop[Boolean]
  def isSignPositive(): Boolean = macro Ops.unop[Boolean]
  def isSignNegative(): Boolean = macro Ops.unop[Boolean]

  def isSignNonZero(): Boolean = macro Ops.unop[Boolean]
  def isSignNonPositive(): Boolean = macro Ops.unop[Boolean]
  def isSignNonNegative(): Boolean = macro Ops.unop[Boolean]
}

final class SemigroupoidOps[A](lhs:A)(implicit ev:Semigroupoid[A]) {
  def |+|? (rhs: A): Opt[A] = macro Ops.binop[A, Opt[A]]
  def |+|?? (rhs: A): Boolean = macro Ops.binop[A, Boolean]
}

final class GroupoidCommonOps[A](lhs:A)(implicit ev:Groupoid[A]) {
  def inverse(): A = ev.inverse(lhs)
  def isId(implicit ev1: Eq[A]): Boolean = ev.isId(lhs)(ev1)
}

final class GroupoidOps[A](lhs:A)(implicit ev:Groupoid[A]) {
  def leftId(): A = macro Ops.unop[A]
  def rightId(): A = macro Ops.unop[A]
  def |-|? (rhs: A): Opt[A] = macro Ops.binop[A, Option[A]]
  def |-|?? (rhs: A): Boolean = macro Ops.binop[A, Boolean]
}

final class SemigroupOps[A](lhs:A)(implicit ev:Semigroup[A]) {
  def |+|(rhs:A): A = macro Ops.binop[A, A]
}

final class MonoidOps[A](lhs:A)(implicit ev: Monoid[A]) {
  def isId(implicit ev1: Eq[A]): Boolean = macro Ops.unopWithEv2[Eq[A], Boolean]
}

final class GroupOps[A](lhs:A)(implicit ev:Group[A]) {
  def inverse(): A = macro Ops.unop[A]
  def |-|(rhs:A): A = macro Ops.binop[A, A]
}

final class AdditiveSemigroupOps[A](lhs:A)(implicit ev:AdditiveSemigroup[A]) {
  def +(rhs:A): A = macro Ops.binop[A, A]
  def +(rhs:Int)(implicit ev1: Ring[A]): A = macro Ops.binopWithLift[Int, Ring[A], A]
  def +(rhs:Double)(implicit ev1:Field[A]): A = macro Ops.binopWithLift[Double, Field[A], A]
  def +(rhs:Number)(implicit c:ConvertableFrom[A]): Number = c.toNumber(lhs) + rhs
}

final class LiteralIntAdditiveSemigroupOps(val lhs: Int) extends AnyVal {
  def +[A](rhs:A)(implicit ev: Ring[A]): A = ev.plus(ev.fromInt(lhs), rhs)
}

final class LiteralLongAdditiveSemigroupOps(val lhs: Long) extends AnyVal {
  def +[A](rhs:A)(implicit ev:Ring[A], c:ConvertableTo[A]): A = ev.plus(c.fromLong(lhs), rhs)
}

final class LiteralDoubleAdditiveSemigroupOps(val lhs: Double) extends AnyVal {
  def +[A](rhs:A)(implicit ev:Field[A]): A = ev.plus(ev.fromDouble(lhs), rhs)
}

final class AdditiveMonoidOps[A](lhs: A)(implicit ev: AdditiveMonoid[A]) {
  def isZero(implicit ev1: Eq[A]): Boolean = macro Ops.unopWithEv2[Eq[A], Boolean]
}

final class AdditiveGroupOps[A](lhs:A)(implicit ev:AdditiveGroup[A]) {
  def unary_-(): A = macro Ops.unop[A]
  def -(rhs:A): A = macro Ops.binop[A, A]
  def -(rhs:Int)(implicit ev1: Ring[A]): A =  macro Ops.binopWithLift[Int, Ring[A], A]
  def -(rhs:Double)(implicit ev1:Field[A]): A =  macro Ops.binopWithLift[Double, Field[A], A]
  def -(rhs:Number)(implicit c:ConvertableFrom[A]): Number = c.toNumber(lhs) - rhs
}

final class LiteralIntAdditiveGroupOps(val lhs: Int) extends AnyVal {
  def -[A](rhs:A)(implicit ev: Ring[A]): A = ev.minus(ev.fromInt(lhs), rhs)
}

final class LiteralLongAdditiveGroupOps(val lhs: Long) extends AnyVal {
  def -[A](rhs:A)(implicit ev:Ring[A], c:ConvertableTo[A]): A = ev.minus(c.fromLong(lhs), rhs)
}

final class LiteralDoubleAdditiveGroupOps(val lhs: Double) extends AnyVal {
  def -[A](rhs:A)(implicit ev:Field[A]): A = ev.minus(ev.fromDouble(lhs), rhs)
}

final class MultiplicativeSemigroupOps[A](lhs:A)(implicit ev:MultiplicativeSemigroup[A]) {
  def *(rhs:A): A = macro Ops.binop[A, A]
  def *(rhs:Int)(implicit ev1: Ring[A]): A = macro Ops.binopWithLift[Int, Ring[A], A]
  def *(rhs:Double)(implicit ev1:Field[A]): A = macro Ops.binopWithLift[Double, Field[A], A]
  def *(rhs:Number)(implicit c:ConvertableFrom[A]): Number = c.toNumber(lhs) * rhs
}

final class LiteralIntMultiplicativeSemigroupOps(val lhs: Int) extends AnyVal {
  def *[A](rhs:A)(implicit ev: Ring[A]): A = ev.times(ev.fromInt(lhs), rhs)
}

final class LiteralLongMultiplicativeSemigroupOps(val lhs: Long) extends AnyVal {
  def *[A](rhs:A)(implicit ev:Ring[A], c:ConvertableTo[A]): A = ev.times(c.fromLong(lhs), rhs)
}

final class LiteralDoubleMultiplicativeSemigroupOps(val lhs: Double) extends AnyVal {
  def *[A](rhs:A)(implicit ev:Field[A]): A = ev.times(ev.fromDouble(lhs), rhs)
}

final class MultiplicativeMonoidOps[A](lhs: A)(implicit ev: MultiplicativeMonoid[A]) {
  def isOne(implicit ev1: Eq[A]): Boolean = macro Ops.unopWithEv2[Eq[A], Boolean]
}

final class MultiplicativeGroupOps[A](lhs:A)(implicit ev:MultiplicativeGroup[A]) {
  def reciprocal(): A = macro Ops.unop[A]
  def /(rhs:A): A = macro Ops.binop[A, A]
  def /(rhs:Int)(implicit ev1: Ring[A]): A = macro Ops.binopWithLift[Int, Ring[A], A]
  def /(rhs:Double)(implicit ev1:Field[A]): A = macro Ops.binopWithLift[Double, Field[A], A]
  def /(rhs:Number)(implicit c:ConvertableFrom[A]): Number = c.toNumber(lhs) / rhs
}

final class LiteralIntMultiplicativeGroupOps(val lhs: Int) extends AnyVal {
  def /[A](rhs:A)(implicit ev: Field[A]): A = ev.div(ev.fromInt(lhs), rhs)
}

final class LiteralLongMultiplicativeGroupOps(val lhs: Long) extends AnyVal {
  def /[A](rhs:A)(implicit ev: Field[A], c:ConvertableTo[A]): A = ev.div(c.fromLong(lhs), rhs)
}

final class LiteralDoubleMultiplicativeGroupOps(val lhs: Double) extends AnyVal {
  def /[A](rhs:A)(implicit ev: Field[A]): A = ev.div(ev.fromDouble(lhs), rhs)
}

final class SemiringOps[A](lhs:A)(implicit ev:Semiring[A]) {
  def pow(rhs:Int): A = macro Ops.binop[Int, A]
  def **(rhs:Int): A = macro Ops.binop[Int, A]
}

final class EuclideanRingOps[A](lhs:A)(implicit ev:EuclideanRing[A]) {
  def /~(rhs:A): A = macro Ops.binop[A, A]
  def %(rhs:A): A = macro Ops.binop[A, A]
  def /%(rhs:A): (A, A) = macro Ops.binop[A, (A, A)]

  def gcd(rhs:A): A = macro Ops.binop[A, A]
  def lcm(rhs:A): A = macro Ops.binop[A, A]

  // TODO: This is a bit
  def /~(rhs:Int): A = macro Ops.binopWithSelfLift[Int, Ring[A], A]
  def %(rhs:Int): A = macro Ops.binopWithSelfLift[Int, Ring[A], A]
  def /%(rhs:Int): (A, A) = macro Ops.binopWithSelfLift[Int, Ring[A], (A, A)]

  def /~(rhs:Double)(implicit ev1:Field[A]): A = macro Ops.binopWithLift[Double, Field[A], A]
  def %(rhs:Double)(implicit ev1:Field[A]): A = macro Ops.binopWithLift[Double, Field[A], A]
  def /%(rhs:Double)(implicit ev1:Field[A]): (A, A) = macro Ops.binopWithLift[Double, Field[A], (A, A)]

  def /~(rhs:Number)(implicit c:ConvertableFrom[A]): Number = c.toNumber(lhs) /~ rhs
  def %(rhs:Number)(implicit c:ConvertableFrom[A]): Number = c.toNumber(lhs) % rhs
  def /%(rhs:Number)(implicit c:ConvertableFrom[A]): (Number, Number) = c.toNumber(lhs) /% rhs
}

final class LiteralIntEuclideanRingOps(val lhs: Int) extends AnyVal {
  def /~[A](rhs:A)(implicit ev: EuclideanRing[A]): A = ev.quot(ev.fromInt(lhs), rhs)
  def %[A](rhs:A)(implicit ev: EuclideanRing[A]): A = ev.mod(ev.fromInt(lhs), rhs)
  def /%[A](rhs:A)(implicit ev: EuclideanRing[A]): (A, A) = ev.quotmod(ev.fromInt(lhs), rhs)
}

final class LiteralLongEuclideanRingOps(val lhs: Long) extends AnyVal {
  def /~[A](rhs:A)(implicit ev: EuclideanRing[A], c: ConvertableTo[A]): A = ev.quot(c.fromLong(lhs), rhs)
  def %[A](rhs:A)(implicit ev: EuclideanRing[A], c: ConvertableTo[A]): A = ev.mod(c.fromLong(lhs), rhs)
  def /%[A](rhs:A)(implicit ev: EuclideanRing[A], c: ConvertableTo[A]): (A, A) = ev.quotmod(c.fromLong(lhs), rhs)
}

final class LiteralDoubleEuclideanRingOps(val lhs: Double) extends AnyVal {
  def /~[A](rhs:A)(implicit ev: Field[A]): A = ev.quot(ev.fromDouble(lhs), rhs)
  def %[A](rhs:A)(implicit ev: Field[A]): A = ev.mod(ev.fromDouble(lhs), rhs)
  def /%[A](rhs:A)(implicit ev: Field[A]): (A, A) = ev.quotmod(ev.fromDouble(lhs), rhs)
}

final class IsRealOps[A](lhs:A)(implicit ev:IsReal[A]) {
  def isWhole(): Boolean = macro Ops.unop[Boolean]
  def ceil(): A = macro Ops.unop[A]
  def floor(): A = macro Ops.unop[A]
  def round(): A = macro Ops.unop[A]
  //def toDouble(): Double = macro Ops.unop[Double]
}

final class NRootOps[A](lhs: A)(implicit ev: NRoot[A]) {
  def nroot(rhs: Int): A = macro Ops.binop[Int, A]
  def sqrt(): A = macro Ops.unop[A]
  def fpow(rhs: A): A = macro Ops.binop[A, A]

  // TODO: should be macros
  def pow(rhs: Double)(implicit c: Field[A]): A = ev.fpow(lhs, c.fromDouble(rhs))
  def **(rhs: Double)(implicit c: Field[A]): A = ev.fpow(lhs, c.fromDouble(rhs))

  def pow(rhs:Number)(implicit c:ConvertableFrom[A]): Number = c.toNumber(lhs) pow rhs
  def **(rhs:Number)(implicit c:ConvertableFrom[A]): Number = c.toNumber(lhs) ** rhs
}

final class LiteralIntNRootOps(val lhs: Int) extends AnyVal {
  def **[A](rhs:A)(implicit ev: NRoot[A], c:ConvertableTo[A]): A = ev.fpow(c.fromLong(lhs), rhs)
}

final class LiteralLongNRootOps(val lhs: Long) extends AnyVal {
  def **[A](rhs:A)(implicit ev: NRoot[A], c:ConvertableTo[A]): A = ev.fpow(c.fromLong(lhs), rhs)
}

final class LiteralDoubleNRootOps(val lhs: Double) extends AnyVal {
  def **[A](rhs:A)(implicit ev: NRoot[A], c:ConvertableTo[A]): A = ev.fpow(c.fromDouble(lhs), rhs)
}

final class TrigOps[A](lhs: A)(implicit ev: Trig[A]) {
  def exp(): A = macro Ops.unop[A]
  def log(): A = macro Ops.unop[A]

  def log(base: Int)(implicit f: Field[A]): A =
    f.div(ev.log(lhs), ev.log(f.fromInt(base)))
}

final class MeetOps[A: MeetSemilattice](lhs: A) {
  def meet(rhs: A): A = macro Ops.binop[A, A]
  def ∧(rhs: A): A = macro Ops.binop[A, A]

  def meet(rhs: Int)(implicit ev1: Ring[A]): A = macro Ops.binopWithLift[Int, Ring[A], A]
  def ∧(rhs: Int)(implicit ev1: Ring[A]): A = macro Ops.binopWithLift[Int, Ring[A], A]
}

final class JoinOps[A: JoinSemilattice](lhs: A) {
  def join(rhs: A): A = macro Ops.binop[A, A]
  def ∨(rhs: A): A = macro Ops.binop[A, A]

  def join(rhs: Int)(implicit ev1: Ring[A]): A = macro Ops.binopWithLift[Int, Ring[A], A]
  def ∨(rhs: Int)(implicit ev1: Ring[A]): A = macro Ops.binopWithLift[Int, Ring[A], A]
}

final class HeytingOps[A: Heyting](lhs:A) {
  def unary_~(): A = macro Ops.unop[A]
  def imp(rhs: A): A = macro Ops.binop[A, A]

  def &(rhs: A): A = macro Ops.binop[A, A]
  def |(rhs: A): A = macro Ops.binop[A, A]

  def &(rhs: Int)(implicit ev1: Ring[A]): A = macro Ops.binopWithLift[Int, Ring[A], A]
  def |(rhs: Int)(implicit ev1: Ring[A]): A = macro Ops.binopWithLift[Int, Ring[A], A]
}

final class BoolOps[A: Bool](lhs:A) {
  def ^(rhs: A): A = macro Ops.binop[A, A]
  def nand(rhs: A): A = macro Ops.binop[A, A]
  def nor(rhs: A): A = macro Ops.binop[A, A]
  def nxor(rhs: A): A = macro Ops.binop[A, A]

  def ^(rhs: Int)(implicit ev1: Ring[A]): A = macro Ops.binopWithLift[Int, Ring[A], A]

  def ^(rhs: Number)(implicit c: ConvertableFrom[A]): Number = c.toNumber(lhs) ^ rhs
}

final class VectorSpaceOps[V](x: V) {
  def *:[F](lhs:F)(implicit ev: VectorSpace[V, F]): V = macro Ops.rbinopWithEv[F, VectorSpace[V, F], V]
  def :*[F](rhs:F)(implicit ev: VectorSpace[V, F]): V = macro Ops.binopWithEv[F, VectorSpace[V, F], V]

  // TODO: Are macros worth it here?
  def *:[F](lhs:Int)(implicit ev: VectorSpace[V, F], F: Ring[F]): V = ev.timesl(F.fromInt(lhs), x)
  def :*[F](rhs:Int)(implicit ev: VectorSpace[V, F], F: Ring[F]): V = ev.timesr(x, F.fromInt(rhs))

  // TODO: Support this in machinist.
  // def :/[F](rhs:F)(implicit ev1: VectorSpace[V, F], ev2: Field[F]): V = macro Ops.binopWithEv2[F, VectorSpace[V, F], Field[F], V]
  def :/[F](rhs:F)(implicit ev1: VectorSpace[V, F], ev2: Field[F]): V = ev1.divr(x, rhs)(ev2)

  //def *:[F](lhs:Double)(implicit ev: VectorSpace[V, F]): V = ev.timesl(ev.scalar.fromDouble(lhs), x)
  //def :*[F](rhs:Double)(implicit ev: VectorSpace[V, F]): V = ev.timesr(x, ev.scalar.fromDouble(rhs))

  def :/[F](rhs:Int)(implicit V: VectorSpace[V, F], F: Field[F]): V = V.divr(x, F.fromInt(rhs))(F)
  def :/[F](rhs:Double)(implicit V: VectorSpace[V, F], F: Field[F]): V = V.divr(x, F.fromDouble(rhs))(F)
}

final class InnerProductSpaceOps[V](lhs: V) {
  def dot[F](rhs: V)(implicit ev: InnerProductSpace[V, F]): F =
    macro Ops.binopWithEv[V, InnerProductSpace[V, F], F]
  def ⋅[F](rhs: V)(implicit ev: InnerProductSpace[V, F]): F =
    macro Ops.binopWithEv[V, InnerProductSpace[V, F], F]
}

<<<<<<< HEAD
final class CoordinateSpaceOps[V](v: V) {
  def _x[F](implicit ev: CoordinateSpace[V, F]): F =
    macro Ops.unopWithEv[CoordinateSpace[V, F], F]

  def _y[F](implicit ev: CoordinateSpace[V, F]): F =
    macro Ops.unopWithEv[CoordinateSpace[V, F], F]

  def _z[F](implicit ev: CoordinateSpace[V, F]): F =
    macro Ops.unopWithEv[CoordinateSpace[V, F], F]

  def coord[F](rhs: Int)(implicit ev: CoordinateSpace[V, F]): F =
    macro Ops.binopWithEv[Int, CoordinateSpace[V, F], F]

  def dimensions[F](implicit ev: CoordinateSpace[V, F]): Int =
    macro Ops.unopWithEv[CoordinateSpace[V, F], Int]
}

final class EuclideanCoordinateSpaceOps[V](lhs: V) {
  def cross[F](rhs: V)(implicit ev: EuclideanCoordinateSpace[V, F], F: Ring[F]): V = ev.cross(lhs, rhs)
  def angle[F](rhs: V)(implicit ev: EuclideanCoordinateSpace[V, F], F: NRoot[F], T: Trig[F]): F = ev.angle(lhs, rhs)
}

=======
>>>>>>> 1deaedee
final class MetricSpaceOps[V](lhs: V) {
  def distance[F](rhs: V)(implicit ev: MetricSpace[V, F]): F =
    macro Ops.binopWithEv[V, MetricSpace[V, F], F]
}

final class NormedVectorSpaceOps[V](lhs: V) {
  def norm[F](implicit ev: NormedVectorSpace[V, F]): F =
    macro Ops.unopWithEv[NormedVectorSpace[V, F], F]

  def normalize[F](implicit ev: NormedVectorSpace[V, F]): V =
    macro Ops.unopWithEv[NormedVectorSpace[V, F], V]
}

final class ConvertableFromOps[A](lhs:A)(implicit ev:ConvertableFrom[A]) {
  override def toString(): String = macro Ops.unop[String]
  def toByte(): Byte = macro Ops.unop[Byte]
  def toShort(): Short = macro Ops.unop[Short]
  def toInt(): Int = macro Ops.unop[Int]
  def toLong(): Long = macro Ops.unop[Long]
  def toFloat(): Float = macro Ops.unop[Float]
  def toDouble(): Double = macro Ops.unop[Double]
  def toBigInt(): BigInt = macro Ops.unop[BigInt]
  def toBigDecimal(): BigDecimal = macro Ops.unop[BigDecimal]
  def toRational(): Rational = macro Ops.unop[Rational]
}

final class BitStringOps[A](lhs: A)(implicit ev: BitString[A]) {
  def <<(rhs: Int): A = macro Ops.binop[Int, A]
  def >>(rhs: Int): A = macro Ops.binop[Int, A]
  def >>>(rhs: Int): A = macro Ops.binop[Int, A]

  def bitCount(): Int = macro Ops.unop[Int]
  def highestOneBit(): A = macro Ops.unop[A]
  def lowestOneBit(): A = macro Ops.unop[A]
  def numberOfLeadingZeros(): Int = macro Ops.unop[Int]
  def numberOfTrailingZeros(): Int = macro Ops.unop[Int]

  def toHexString(): String = macro Ops.unop[String]

  def rotateLeft(rhs: Int): A = macro Ops.binop[Int, A]
  def rotateRight(rhs: Int): A = macro Ops.binop[Int, A]
}

final class LeftPartialActionOps[G](lhs: G) {
  def ?|+|> [P](rhs: P)(implicit ev: LeftPartialAction[P, G]): Opt[P] =
    macro Ops.binopWithEv[P, LeftPartialAction[P, G], Opt[P]]
  def ??|+|> [P](rhs: P)(implicit ev: LeftPartialAction[P, G]): Boolean =
    macro Ops.binopWithEv[P, LeftPartialAction[P, G], Boolean]
}

final class RightPartialActionOps[P](lhs: P) {
  def <|+|? [G](rhs: G)(implicit ev: RightPartialAction[P, G]): Opt[P] =
    macro Ops.binopWithEv[G, RightPartialAction[P, G], Opt[P]]
  def <|+|?? [G](rhs: G)(implicit ev: RightPartialAction[P, G]): Boolean =
    macro Ops.binopWithEv[G, RightPartialAction[P, G], Boolean]
}

final class LeftActionOps[G](lhs: G) {
  def |+|> [P](rhs: P)(implicit ev: LeftAction[P, G]): P =
    macro Ops.binopWithEv[P, Action[P, G], P]
  def +> [P](rhs: P)(implicit ev: AdditiveAction[P, G]): P =
    macro Ops.binopWithEv[P, AdditiveAction[P, G], P]
  def *> [P](rhs: P)(implicit ev: MultiplicativeAction[P, G]): P =
    macro Ops.binopWithEv[P, MultiplicativeAction[P, G], P]
}

final class RightActionOps[P](lhs: P) {
  def <|+| [G](rhs: G)(implicit ev: RightAction[P, G]): P =
    macro Ops.binopWithEv[G, Action[P, G], P]
  def <+ [G](rhs: G)(implicit ev: AdditiveAction[P, G]): P =
    macro Ops.binopWithEv[G, AdditiveAction[P, G], P]
  def <* [G](rhs: G)(implicit ev: MultiplicativeAction[P, G]): P =
    macro Ops.binopWithEv[G, MultiplicativeAction[P, G], P]
}

final class ActionUnboundOps[G](lhs: G)(implicit ev: Action[_, G]) {
  def |+|(rhs: G): G = macro Ops.binopWithScalar[G, G]
  def |-|(rhs: G): G = macro Ops.binopWithScalar[G, G]
  def inverse(): G = macro Ops.unopWithScalar[G]
}

final class AdditiveActionUnboundOps[G](lhs: G)(implicit ev: AdditiveAction[_, G]) {
  def +(rhs: G): G = macro Ops.binopWithScalar[G, G]
  def -(rhs: G): G = macro Ops.binopWithScalar[G, G]
  def unary_-(): G = macro Ops.unopWithScalar[G]
}

final class MultiplicativeActionUnboundOps[G](lhs: G)(implicit ev: MultiplicativeAction[_, G]) {
  def *(rhs: G): G = macro Ops.binopWithScalar[G, G]
  def /(rhs: G): G = macro Ops.binopWithScalar[G, G]
  def reciprocal(): G = macro Ops.unopWithScalar[G]
}

final class TorsorPointOps[P](lhs: P) {
  def <-> [G](rhs: P)(implicit ev: AdditiveTorsor[P, G]): G =
    macro Ops.binopWithEv[P, AdditiveTorsor[P, G], G]
  def </> [G](rhs: P)(implicit ev: MultiplicativeTorsor[P, G]): G =
    macro Ops.binopWithEv[P, MultiplicativeTorsor[P, G], G]
}

final class IntervalPointOps[A](lhs: A)(implicit o: Order[A], ev: AdditiveGroup[A]) {
  def ±(rhs: A): Interval[A] =
    Interval(ev.minus(lhs, rhs), ev.plus(lhs, rhs))
  def +/-(rhs: A): Interval[A] =
    Interval(ev.minus(lhs, rhs), ev.plus(lhs, rhs))
}<|MERGE_RESOLUTION|>--- conflicted
+++ resolved
@@ -370,31 +370,6 @@
     macro Ops.binopWithEv[V, InnerProductSpace[V, F], F]
 }
 
-<<<<<<< HEAD
-final class CoordinateSpaceOps[V](v: V) {
-  def _x[F](implicit ev: CoordinateSpace[V, F]): F =
-    macro Ops.unopWithEv[CoordinateSpace[V, F], F]
-
-  def _y[F](implicit ev: CoordinateSpace[V, F]): F =
-    macro Ops.unopWithEv[CoordinateSpace[V, F], F]
-
-  def _z[F](implicit ev: CoordinateSpace[V, F]): F =
-    macro Ops.unopWithEv[CoordinateSpace[V, F], F]
-
-  def coord[F](rhs: Int)(implicit ev: CoordinateSpace[V, F]): F =
-    macro Ops.binopWithEv[Int, CoordinateSpace[V, F], F]
-
-  def dimensions[F](implicit ev: CoordinateSpace[V, F]): Int =
-    macro Ops.unopWithEv[CoordinateSpace[V, F], Int]
-}
-
-final class EuclideanCoordinateSpaceOps[V](lhs: V) {
-  def cross[F](rhs: V)(implicit ev: EuclideanCoordinateSpace[V, F], F: Ring[F]): V = ev.cross(lhs, rhs)
-  def angle[F](rhs: V)(implicit ev: EuclideanCoordinateSpace[V, F], F: NRoot[F], T: Trig[F]): F = ev.angle(lhs, rhs)
-}
-
-=======
->>>>>>> 1deaedee
 final class MetricSpaceOps[V](lhs: V) {
   def distance[F](rhs: V)(implicit ev: MetricSpace[V, F]): F =
     macro Ops.binopWithEv[V, MetricSpace[V, F], F]
