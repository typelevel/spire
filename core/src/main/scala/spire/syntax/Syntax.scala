--- conflicted
+++ resolved
@@ -229,14 +229,9 @@
     VectorSpaceSyntax with
     NormedVectorSpaceSyntax with
     InnerProductSpaceSyntax with
-<<<<<<< HEAD
-    BooleanAlgebraSyntax with
-=======
-    CoordinateSpaceSyntax with
     LatticeSyntax with
     HeytingSyntax with
     BoolSyntax with
->>>>>>> a0211697
     BitStringSyntax with
     GroupActionSyntax with
     TorsorSyntax with
