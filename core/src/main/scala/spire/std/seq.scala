package spire.std

import scala.annotation.tailrec
import scala.collection.SeqLike
import scala.collection.mutable.Builder
import scala.collection.generic.CanBuildFrom

import spire.algebra._
import spire.NoImplicit

@SerialVersionUID(0L)
class SeqVectorSpace[A, SA <: SeqLike[A, SA]](implicit val scalar: Rng[A], cbf: CanBuildFrom[SA,A,SA])
extends VectorSpace[SA, A] with Serializable {
  def zero: SA = cbf().result

  def negate(sa: SA): SA = sa map (scalar.negate)

  def plus(x: SA, y: SA): SA = {
    @tailrec
    def add1(it: Iterator[A], b: Builder[A, SA]): SA = if (it.hasNext) {
      b += it.next()
      add1(it, b)
    } else {
      b.result
    }

    @tailrec
    def add2(xi: Iterator[A], yi: Iterator[A], b: Builder[A, SA]): SA = {
      if (!xi.hasNext) {
        add1(yi, b)
      } else if (!yi.hasNext) {
        add1(xi, b)
      } else {
        b += scalar.plus(xi.next(), yi.next())
        add2(xi, yi, b)
      }
    }

    add2(x.toIterator, y.toIterator, cbf(x))
  }

  override def minus(x: SA, y: SA): SA = {
    @tailrec
    def subl(it: Iterator[A], b: Builder[A, SA]): SA = if (it.hasNext) {
      b += it.next()
      subl(it, b)
    } else {
      b.result
    }

    @tailrec
    def subr(it: Iterator[A], b: Builder[A, SA]): SA = if (it.hasNext) {
      b += scalar.negate(it.next())
      subr(it, b)
    } else {
      b.result
    }

    @tailrec
    def sub2(xi: Iterator[A], yi: Iterator[A], b: Builder[A, SA]): SA = {
      if (!xi.hasNext) {
        subr(yi, b)
      } else if (!yi.hasNext) {
        subl(xi, b)
      } else {
        b += scalar.minus(xi.next(), yi.next())
        sub2(xi, yi, b)
      }
    }

    sub2(x.toIterator, y.toIterator, cbf(x))
  }

  def timesl(r: A, sa: SA): SA = sa map (scalar.times(r, _))
}

<<<<<<< HEAD
@SerialVersionUID(0L)
class SeqVectorSpace[A, SA <: SeqLike[A, SA]](implicit override val scalar: Field[A], cbf: CanBuildFrom[SA,A,SA])
extends SeqModule[A, SA] with VectorSpace[SA, A] with Serializable

@SerialVersionUID(0L)
class SeqInnerProductSpace[A: Field, SA <: SeqLike[A, SA]](implicit cbf: CanBuildFrom[SA,A,SA])
extends SeqVectorSpace[A, SA] with InnerProductSpace[SA, A] with Serializable {
  def dot(x: SA, y: SA): A = {
    @tailrec
    def loop(xi: Iterator[A], yi: Iterator[A], acc: A): A = {
      if (xi.hasNext && yi.hasNext) {
        loop(xi, yi, scalar.plus(acc, scalar.times(xi.next(), yi.next())))
      } else {
        acc
      }
    }

    loop(x.toIterator, y.toIterator, scalar.zero)
  }
}

@SerialVersionUID(0L)
class SeqCoordinateSpace[A: Field, SA <: SeqLike[A, SA]](val dimensions: Int)(implicit cbf: CanBuildFrom[SA,A,SA])
extends SeqInnerProductSpace[A, SA] with CoordinateSpace[SA, A] with Serializable {
  def coord(v: SA, i: Int): A = v(i)

  override def dot(v: SA, w: SA): A = super[SeqInnerProductSpace].dot(v, w)

  def axis(i: Int): SA = {
    val b = cbf()

    @tailrec def loop(j: Int): SA = if (i < dimensions) {
      b += (if (i == j) scalar.one else scalar.zero)
      loop(j + 1)
    } else b.result

    loop(0)
  }
}

@SerialVersionUID(0L)
// no dimensions value needed so no inheriting from SeqCoordinateSpace, but from SeqInnerProductSpace
class EuclideanSeqCoordinateSpace[A: Field, SA <: SeqLike[A, SA]](implicit cbf: CanBuildFrom[SA,A,SA])
extends SeqInnerProductSpace[A, SA] with EuclideanCoordinateSpace[SA, A] with Serializable {
  
  def cross(v: SA, w: SA): SA = {
    val b = cbf()
    b+=(
      // also possible to use _x, _y, _z      
      // x(1) * y(2) - x(2) * y(1)
      scalar.minus(scalar.times(v(1), w(2)), scalar.times(v(2), w(1))),
      // x(2) * y(0) - x(0) * y(2)
      scalar.minus(scalar.times(v(2), w(0)), scalar.times(v(0), w(2))),            
      // x(0) * y(1) - x(1) * y(0)
      scalar.minus(scalar.times(v(0), w(1)), scalar.times(v(1), w(0))))
      
    b.result()    
  } 
  
  def angle(v: SA, w: SA)(implicit nroot: NRoot[A], trig: Trig[A]): A = {
    // law of cosines
    // c2 = a2 + b2 - 2ab cos(angle)
    val v2 = dot(v, v)
    val w2 = dot(w, w)
    val c  = minus(v,w)
    val c2 = dot(c,c)
    val n  = scalar.minus(scalar.plus(v2, w2),c2)
    val d  = scalar.times(scalar.times(NRoot[A].sqrt(v2), NRoot[A].sqrt(w2)), scalar.fromInt(2)) 
    spire.math.acos(scalar.div(n, d))
  }
  
  def coord(v: SA, i: Int): A = v(i)

  override def dot(v: SA, w: SA): A = super[SeqInnerProductSpace].dot(v, w)

  def axis(i: Int): SA = {
    val b = cbf()

    @tailrec def loop(j: Int): SA = if (i < dimensions) {
      b += (if (i == j) scalar.one else scalar.zero)
      loop(j + 1)
    } else b.result

    loop(0)
  }
  
}

=======
>>>>>>> 1deaedee
/**
 * The L_p norm is equal to the `p`-th root of the sum of each element to the
 * power `p`. For instance, if `p = 1` we have the Manhattan distance. If you'd
 * like the Euclidean norm (`p = 2`), then you'd probably be best to use an
 * `InnerProductSpace` instead.
 */
@SerialVersionUID(0L)
class SeqLpNormedVectorSpace[A: Field: NRoot: Signed, SA <: SeqLike[A, SA]](val p: Int)(implicit cbf: CanBuildFrom[SA,A,SA])
extends SeqVectorSpace[A, SA] with NormedVectorSpace[SA, A] with Serializable {
  require(p > 0, "p must be > 0")

  def norm(v: SA): A = {
    @tailrec
    def loop(xi: Iterator[A], acc: A): A = {
      if (xi.hasNext) {
        loop(xi, scalar.plus(acc, Signed[A].abs(scalar.pow(xi.next(), p))))
      } else {
        NRoot[A].nroot(acc, p)
      }
    }

    loop(v.toIterator, scalar.zero)
  }
}

/**
 * The norm here uses the absolute maximum of the coordinates (ie. the L_inf
 * norm).
 */
@SerialVersionUID(0L)
class SeqMaxNormedVectorSpace[A: Rng: Order: Signed, SA <: SeqLike[A, SA]](implicit cbf: CanBuildFrom[SA,A,SA]) 
extends SeqVectorSpace[A, SA] with NormedVectorSpace[SA, A] with Serializable {
  def norm(v: SA): A = {
    @tailrec
    def loop(xi: Iterator[A], acc: A): A = {
      if (xi.hasNext) {
        val x = Signed[A].abs(xi.next())
        loop(xi, if (Order[A].gt(x, acc)) x else acc)
      } else {
        acc
      }
    }

    loop(v.toIterator, Rng[A].zero)
  }
}

@SerialVersionUID(0L)
private final class SeqBasis[A, SA <: SeqLike[A, SA]]
    (implicit A: AdditiveMonoid[A], cbf: CanBuildFrom[SA,A,SA])
    extends Frame[SA, A] with Serializable {
  val builder = new VectorBuilder[SA, A, Int] {
    type State = Map[Int, A]

    def init: State = Map.empty

    def update(s: State, i: Int, k: A): State =
      s + (i -> k)

    def result(s: State): SA =
      if (s.isEmpty) cbf().result()
      else {
        val size = s.maxBy(_._1)._1
        val bldr = cbf()
        var i = 0
        while (i < size) {
          bldr += s.getOrElse(i, A.zero)
          i += 1
        }
        bldr.result()
      }
  }

  // Not really true, but we're pretending Int.MaxValue == Infinity.
  def hasKnownSize: Boolean = false

  def size: Int = ???

  def coord(v: SA, i: Int): A = v(i)

  def foreachWithIndex[U](v: SA)(f: (Int, A) => U): Unit =
    v.foldLeft(0) { (i, x) => f(i, x); i + 1 }

  def zipForeachWithIndex[U](v: SA, w: SA)(f: (Int, A, A) => U): Unit = {
    val vi = v.iterator
    val wi = w.iterator
    var i = 0
    while (vi.hasNext && wi.hasNext) {
      f(i, vi.next(), wi.next())
      i += 1
    }
    while (vi.hasNext) {
      f(i, vi.next(), A.zero)
      i += 1
    }
    while (wi.hasNext) {
      f(i, wi.next(), A.zero)
      i += 1
    }
  }

  override def foreach[U](v: SA)(f: A => U): Unit =
    v foreach f

  override def map(v: SA)(f: A => A): SA =
    v map f

  override def mapWithIndex(v: SA)(f: (Int, A) => A): SA = {
    val it = v.iterator
    var i = 0
    val bldr = cbf()
    while (it.hasNext) {
      bldr += f(i, it.next())
      i += 1
    }
    bldr.result()
  }

  override def zipMapWithIndex(v: SA, w: SA)(f: (Int, A, A) => A): SA = {
    val vi = v.iterator
    val wi = w.iterator
    var i = 0
    val bldr = cbf()
    while (vi.hasNext && wi.hasNext) {
      bldr += f(i, vi.next(), wi.next())
      i += 1
    }
    while (vi.hasNext) {
      bldr += f(i, vi.next(), A.zero)
      i += 1
    }
    while (wi.hasNext) {
      bldr += f(i, wi.next(), A.zero)
      i += 1
    }
    bldr.result()
  }
}

private object SeqSupport {
  @tailrec
  final def forall[A](x: Iterator[A], y: Iterator[A])(f: (A, A) => Boolean, g: A => Boolean): Boolean = {
    if (x.hasNext && y.hasNext) {
      f(x.next(), y.next()) && forall(x, y)(f, g)
    } else if (x.hasNext) {
      g(x.next()) && forall(x, y)(f, g)
    } else if (y.hasNext) {
      g(y.next()) && forall(x, y)(f, g)
    } else {
      true
    }
  }

  private val falsef: Any => Boolean = _ => false

  @inline final def forall[A, SA <: SeqLike[A, SA]](x: SA, y: SA)(
      f: (A, A) => Boolean, g: A => Boolean = falsef): Boolean = {
    forall(x.toIterator, y.toIterator)(f, g)
  }
}

import SeqSupport._

@SerialVersionUID(0L)
class SeqEq[A: Eq, SA <: SeqLike[A, SA]] extends Eq[SA] with Serializable {
  def eqv(x: SA, y: SA): Boolean = forall[A, SA](x, y)(Eq[A].eqv(_, _))
}

@SerialVersionUID(0L)
class SeqOrder[A: Order, SA <: SeqLike[A, SA]] extends SeqEq[A, SA] with Order[SA] with Serializable {
  override def eqv(x: SA, y: SA): Boolean = super[SeqEq].eqv(x, y)

  def compare(x: SA, y: SA): Int = {
    @tailrec
    def loop(xi: Iterator[A], yi: Iterator[A]): Int = {
      if (xi.hasNext && yi.hasNext) {
        val cmp = Order[A].compare(xi.next(), yi.next())
        if (cmp == 0) loop(xi, yi) else cmp
      } else if (xi.hasNext) {
        1
      } else if (yi.hasNext) {
        -1
      } else {
        0
      }
    }

    loop(x.toIterator, y.toIterator)
  }
}

@SerialVersionUID(0L)
class SeqVectorEq[A: Eq, SA <: SeqLike[A, SA]](implicit scalar: AdditiveMonoid[A])
extends Eq[SA] with Serializable {
  def eqv(x: SA, y: SA): Boolean =
    forall[A, SA](x, y)(Eq[A].eqv(_, _), Eq[A].eqv(_, scalar.zero))
}

@SerialVersionUID(0L)
class SeqVectorOrder[A: Order, SA <: SeqLike[A, SA]](implicit scalar: AdditiveMonoid[A])
extends SeqVectorEq[A, SA] with Order[SA] with Serializable {
  override def eqv(x: SA, y: SA): Boolean = super[SeqVectorEq].eqv(x, y)

  def compare(x: SA, y: SA): Int = {
    @tailrec
    def loop(xi: Iterator[A], yi: Iterator[A]): Int = {
      if (xi.hasNext && yi.hasNext) {
        val cmp = Order[A].compare(xi.next(), yi.next())
        if (cmp == 0) loop(xi, yi) else cmp
      } else if (xi.hasNext) {
        if (Order[A].eqv(xi.next(), scalar.zero)) loop(xi, yi) else 1
      } else if (yi.hasNext) {
        if (Order[A].eqv(yi.next(), scalar.zero)) loop(xi, yi) else -1
      } else {
        0
      }
    }

    loop(x.toIterator, y.toIterator)
  }
}<|MERGE_RESOLUTION|>--- conflicted
+++ resolved
@@ -73,98 +73,6 @@
 
   def timesl(r: A, sa: SA): SA = sa map (scalar.times(r, _))
 }
-
-<<<<<<< HEAD
-@SerialVersionUID(0L)
-class SeqVectorSpace[A, SA <: SeqLike[A, SA]](implicit override val scalar: Field[A], cbf: CanBuildFrom[SA,A,SA])
-extends SeqModule[A, SA] with VectorSpace[SA, A] with Serializable
-
-@SerialVersionUID(0L)
-class SeqInnerProductSpace[A: Field, SA <: SeqLike[A, SA]](implicit cbf: CanBuildFrom[SA,A,SA])
-extends SeqVectorSpace[A, SA] with InnerProductSpace[SA, A] with Serializable {
-  def dot(x: SA, y: SA): A = {
-    @tailrec
-    def loop(xi: Iterator[A], yi: Iterator[A], acc: A): A = {
-      if (xi.hasNext && yi.hasNext) {
-        loop(xi, yi, scalar.plus(acc, scalar.times(xi.next(), yi.next())))
-      } else {
-        acc
-      }
-    }
-
-    loop(x.toIterator, y.toIterator, scalar.zero)
-  }
-}
-
-@SerialVersionUID(0L)
-class SeqCoordinateSpace[A: Field, SA <: SeqLike[A, SA]](val dimensions: Int)(implicit cbf: CanBuildFrom[SA,A,SA])
-extends SeqInnerProductSpace[A, SA] with CoordinateSpace[SA, A] with Serializable {
-  def coord(v: SA, i: Int): A = v(i)
-
-  override def dot(v: SA, w: SA): A = super[SeqInnerProductSpace].dot(v, w)
-
-  def axis(i: Int): SA = {
-    val b = cbf()
-
-    @tailrec def loop(j: Int): SA = if (i < dimensions) {
-      b += (if (i == j) scalar.one else scalar.zero)
-      loop(j + 1)
-    } else b.result
-
-    loop(0)
-  }
-}
-
-@SerialVersionUID(0L)
-// no dimensions value needed so no inheriting from SeqCoordinateSpace, but from SeqInnerProductSpace
-class EuclideanSeqCoordinateSpace[A: Field, SA <: SeqLike[A, SA]](implicit cbf: CanBuildFrom[SA,A,SA])
-extends SeqInnerProductSpace[A, SA] with EuclideanCoordinateSpace[SA, A] with Serializable {
-  
-  def cross(v: SA, w: SA): SA = {
-    val b = cbf()
-    b+=(
-      // also possible to use _x, _y, _z      
-      // x(1) * y(2) - x(2) * y(1)
-      scalar.minus(scalar.times(v(1), w(2)), scalar.times(v(2), w(1))),
-      // x(2) * y(0) - x(0) * y(2)
-      scalar.minus(scalar.times(v(2), w(0)), scalar.times(v(0), w(2))),            
-      // x(0) * y(1) - x(1) * y(0)
-      scalar.minus(scalar.times(v(0), w(1)), scalar.times(v(1), w(0))))
-      
-    b.result()    
-  } 
-  
-  def angle(v: SA, w: SA)(implicit nroot: NRoot[A], trig: Trig[A]): A = {
-    // law of cosines
-    // c2 = a2 + b2 - 2ab cos(angle)
-    val v2 = dot(v, v)
-    val w2 = dot(w, w)
-    val c  = minus(v,w)
-    val c2 = dot(c,c)
-    val n  = scalar.minus(scalar.plus(v2, w2),c2)
-    val d  = scalar.times(scalar.times(NRoot[A].sqrt(v2), NRoot[A].sqrt(w2)), scalar.fromInt(2)) 
-    spire.math.acos(scalar.div(n, d))
-  }
-  
-  def coord(v: SA, i: Int): A = v(i)
-
-  override def dot(v: SA, w: SA): A = super[SeqInnerProductSpace].dot(v, w)
-
-  def axis(i: Int): SA = {
-    val b = cbf()
-
-    @tailrec def loop(j: Int): SA = if (i < dimensions) {
-      b += (if (i == j) scalar.one else scalar.zero)
-      loop(j + 1)
-    } else b.result
-
-    loop(0)
-  }
-  
-}
-
-=======
->>>>>>> 1deaedee
 /**
  * The L_p norm is equal to the `p`-th root of the sum of each element to the
  * power `p`. For instance, if `p = 1` we have the Manhattan distance. If you'd
