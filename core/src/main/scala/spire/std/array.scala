package spire.std

<<<<<<< HEAD
import java.lang.Integer.highestOneBit

import spire.algebra._

import spire.NoImplicit

=======
>>>>>>> a0211697
import scala.{ specialized => spec }
import scala.reflect.ClassTag

import spire.algebra._
import spire.NoImplicit

object ArraySupport {
  import spire.syntax.order._
  import spire.syntax.ring._

  def eqv[@spec A: Eq](x: Array[A], y: Array[A]): Boolean = {
    var i = 0
    if (x.length != y.length) return false
    while (i < x.length && i < y.length && x(i) === y(i)) i += 1
    i == x.length
  }

  def vectorEqv[@spec A](x: Array[A], y: Array[A])(implicit ev: Eq[A], sc: AdditiveMonoid[A]): Boolean = {
    var i = 0
    while (i < x.length && i < y.length && x(i) === y(i)) i += 1
    while (i < x.length && x(i) === sc.zero) i += 1
    while (i < y.length && y(i) === sc.zero) i += 1
    i >= x.length && i >= y.length
  }

  def compare[@spec A: Order](x: Array[A], y: Array[A]): Int = {
    var i = 0
    while (i < x.length && i < y.length) {
      val cmp = x(i) compare y(i)
      if (cmp != 0) return cmp
      i += 1
    }
    x.length - y.length
  }

  def vectorCompare[@spec A](x: Array[A], y: Array[A])(implicit ev: Order[A], sc: AdditiveMonoid[A]): Int = {
    var i = 0
    while (i < x.length && i < y.length) {
      val cmp = x(i) compare y(i)
      if (cmp != 0) return cmp
      i += 1
    }
    while (i < x.length) {
      if (x(i) =!= sc.zero) return 1
      i += 1
    }
    while (i < y.length) {
      if (y(i) =!= sc.zero) return -1
      i += 1
    }
    0
  }

  def concat[@spec A: ClassTag](x: Array[A], y: Array[A]): Array[A] = {
    val z = new Array[A](x.length + y.length)
    System.arraycopy(x, 0, z, 0, x.length)
    System.arraycopy(y, 0, z, x.length, y.length)
    z
  }

  def negate[@spec(Int, Long, Float, Double) A: ClassTag: Rng](x: Array[A]): Array[A] = {
    val y = new Array[A](x.length)
    var i = 0
    while (i < x.length) {
      y(i) = -x(i)
      i += 1
    }
    y
  }

  def plus[@spec(Int, Long, Float, Double) A: ClassTag: AdditiveMonoid](x: Array[A], y: Array[A]): Array[A] = {
    val z = new Array[A](spire.math.max(x.length, y.length))
    var i = 0
    while (i < x.length && i < y.length) { z(i) = x(i) + y(i); i += 1 }
    while (i < x.length) { z(i) = x(i); i += 1 }
    while (i < y.length) { z(i) = y(i); i += 1 }
    z
  }

  def minus[@spec(Int, Long, Float, Double) A: ClassTag: AdditiveGroup](x: Array[A], y: Array[A]): Array[A] = {
    val z = new Array[A](spire.math.max(x.length, y.length))
    var i = 0
    while (i < x.length && i < y.length) { z(i) = x(i) - y(i); i += 1 }
    while (i < x.length) { z(i) = x(i); i += 1 }
    while (i < y.length) { z(i) = -y(i); i += 1 }
    z
  }

  def timesl[@spec(Int, Long, Float, Double) A: ClassTag: MultiplicativeSemigroup](r: A, x: Array[A]): Array[A] = {
    val y = new Array[A](x.length)
    var i = 0
    while (i < y.length) { y(i) = r * x(i); i += 1 }
    y
  }

  def dot[@spec(Int, Long, Float, Double) A](x: Array[A], y: Array[A])(implicit sc: Semiring[A]): A = {
    var z = sc.zero
    var i = 0
    while (i < x.length && i < y.length) { z += x(i) * y(i); i += 1 }
    z
  }
}

trait ArrayInstances1 {
  type NI1[A] = NoImplicit[NormedVectorSpace[Array[A], A]]

  implicit def ArrayVectorSpace[@spec(Int,Long,Float,Double) A: NI1: Rng: ClassTag]: VectorSpace[Array[A], A] =
    new ArrayVectorSpace[A]

  implicit def ArrayEq[@spec A: Eq]: Eq[Array[A]] =
    new ArrayEq[A]

  implicit def ArrayBasis[@spec(Int,Long,Float,Double) A: AdditiveMonoid: ClassTag]: Frame[Array[A], A] =
    new ArrayBasis[A]
}

trait ArrayInstances2 extends ArrayInstances1 {
  implicit def ArrayInnerProductSpace[@spec(Float, Double) A: Rng: ClassTag]: InnerProductSpace[Array[A], A] =
    new ArrayInnerProductSpace[A]

  implicit def ArrayOrder[@spec A: Order]: Order[Array[A]] =
    new ArrayOrder[A]
}

trait ArrayInstances3 extends ArrayInstances2 {
  implicit def ArrayNormedVectorSpace[@spec(Float, Double) A: Field: NRoot: ClassTag]: NormedVectorSpace[Array[A], A] =
    ArrayInnerProductSpace[A].normed
}

trait ArrayInstances extends ArrayInstances3 {
  implicit def ArrayMonoid[@spec A: ClassTag]: Monoid[Array[A]] =
    new ArrayMonoid[A]
}

@SerialVersionUID(0L)
private final class ArrayVectorSpace[@spec(Int,Float,Long,Double) A: ClassTag: Rng]
    extends VectorSpace[Array[A], A] with Serializable {
  def zero: Array[A] = new Array[A](0)
  def negate(x: Array[A]): Array[A] = ArraySupport.negate(x)
  def plus(x: Array[A], y: Array[A]): Array[A] = ArraySupport.plus(x, y)
  override def minus(x: Array[A], y: Array[A]): Array[A] = ArraySupport.minus(x, y)
  def timesl(r: A, x: Array[A]): Array[A] = ArraySupport.timesl(r, x)
}

@SerialVersionUID(0L)
private final class ArrayEq[@spec(Int,Float,Long,Double) A: Eq]
    extends Eq[Array[A]] with Serializable {
  def eqv(x: Array[A], y: Array[A]): Boolean = ArraySupport.eqv(x, y)
}

@SerialVersionUID(0L)
private final class ArrayBasis[@spec(Int,Float,Long,Double) A: ClassTag]
    (implicit A: AdditiveMonoid[A])
    extends Frame[Array[A], A] with Serializable {
  val builder = new VectorBuilder[Array[A], A, Int] {
    final class State(var vector: Array[A], var size: Int)

    def init: State = new State(Array.fill(8)(A.zero), 0)

    def update(s: State, i: Int, k: A): State = {
      if (i > s.vector.size) {
        val sz = spire.math.max(highestOneBit(s.vector.size), highestOneBit(i)) << 1
        val tmp = Array.fill(if (sz < 0) Int.MaxValue else sz)(A.zero)
        System.arraycopy(s.vector, 0, tmp, 0, s.vector.length)
        s.vector = tmp
      }

      s.vector(i) = k
      s.size = spire.math.max(s.size, i + 1)
      s
    }

    def result(s: State): Array[A] =
      if (s.vector.size == s.size) s.vector
      else {
        val v = s.vector
        val w = new Array[A](s.size)
        var i = 0
        while (i < w.length) {
          w(i) = v(i)
          i += 1
        }
        w
      }
  }

  // Not really true, but we're pretending Int.MaxValue == Infinity.
  def hasKnownSize: Boolean = false

  def size: Int = ???

  def coord(v: Array[A], i: Int): A = v(i)

  def foreachWithIndex[U](v: Array[A])(f: (Int, A) => U): Unit = {
    var i = 0
    while (i < v.length) {
      f(i, v(i))
      i += 1
    }
  }

  def zipForeachWithIndex[U](v: Array[A], w: Array[A])(f: (Int, A, A) => U): Unit = {
    var i = 0
    while (i < v.length && i < w.length) {
      f(i, v(i), w(i))
      i += 1
    }
    while (i < v.length) {
      f(i, v(i), A.zero)
      i += 1
    }
    while (i < w.length) {
      f(i, A.zero, w(i))
      i += 1
    }
  }

  override def foreach[U](v: Array[A])(f: A => U): Unit =
    v foreach f

  override def map(v: Array[A])(f: A => A): Array[A] =
    v map f

  override def mapWithIndex(v: Array[A])(f: (Int, A) => A): Array[A] = {
    val w = new Array[A](v.length)
    var i = 0
    while (i < v.length) {
      w(i) = f(i, v(i))
      i += 1
    }
    w
  }

  override def zipForeach[U](v: Array[A], w: Array[A])(f: (A, A) => U): Unit = {
    var i = 0
    while (i < v.length && i < w.length) {
      f(v(i), w(i))
      i += 1
    }
    while (i < v.length) {
      f(v(i), A.zero)
      i += 1
    }
    while (i < w.length) {
      f(A.zero, w(i))
      i += 1
    }
  }

  override def zipMap(v: Array[A], w: Array[A])(f: (A, A) => A): Array[A] = {
    val u = new Array[A](spire.math.max(v.length, w.length))
    var i = 0
    while (i < v.length && i < w.length) {
      u(i) = f(v(i), w(i))
      i += 1
    }
    while (i < v.length) {
      u(i) = f(v(i), A.zero)
      i += 1
    }
    while (i < w.length) {
      u(i) = f(A.zero, w(i))
      i += 1
    }
    u
  }

  override def zipMapWithIndex(v: Array[A], w: Array[A])(f: (Int, A, A) => A): Array[A] = {
    val u = new Array[A](spire.math.max(v.length, w.length))
    zipForeachWithIndex(v, w) { (i, x, y) =>
      u(i) = f(i, x, y)
    }
    u
  }
}

@SerialVersionUID(0L)
private final class ArrayInnerProductSpace[@spec(Int,Float,Long,Double) A: ClassTag: Rng]
    extends InnerProductSpace[Array[A], A] with Serializable {
  def zero: Array[A] = new Array[A](0)
  def negate(x: Array[A]): Array[A] = ArraySupport.negate(x)
  def plus(x: Array[A], y: Array[A]): Array[A] = ArraySupport.plus(x, y)
  override def minus(x: Array[A], y: Array[A]): Array[A] = ArraySupport.minus(x, y)
  def timesl(r: A, x: Array[A]): Array[A] = ArraySupport.timesl(r, x)
  def dot(x: Array[A], y: Array[A]): A = ArraySupport.dot(x, y)
}

@SerialVersionUID(0L)
private final class ArrayOrder[@spec(Int,Float,Long,Double) A: Order]
    extends Order[Array[A]] with Serializable {
  override def eqv(x: Array[A], y: Array[A]): Boolean = ArraySupport.eqv(x, y)
  def compare(x: Array[A], y: Array[A]): Int = ArraySupport.compare(x, y)
}

@SerialVersionUID(0L)
private final class ArrayMonoid[@spec(Int,Float,Long,Double) A: ClassTag]
    extends Monoid[Array[A]] with Serializable {
  def id = new Array[A](0)
  def op(x: Array[A], y: Array[A]) = ArraySupport.concat(x, y)
}

@SerialVersionUID(0L)
class ArrayVectorEq[@spec(Int,Long,Float,Double) A: Eq: AdditiveMonoid]
extends Eq[Array[A]] with Serializable {
  def eqv(x: Array[A], y: Array[A]): Boolean = ArraySupport.vectorEqv(x, y)
}

@SerialVersionUID(0L)
class ArrayVectorOrder[@spec(Int,Long,Float,Double) A: Order: AdditiveMonoid]
extends Order[Array[A]] with Serializable {
  override def eqv(x: Array[A], y: Array[A]): Boolean = ArraySupport.vectorEqv(x, y)

  def compare(x: Array[A], y: Array[A]): Int = ArraySupport.vectorCompare(x, y)
}<|MERGE_RESOLUTION|>--- conflicted
+++ resolved
@@ -1,14 +1,7 @@
 package spire.std
 
-<<<<<<< HEAD
 import java.lang.Integer.highestOneBit
 
-import spire.algebra._
-
-import spire.NoImplicit
-
-=======
->>>>>>> a0211697
 import scala.{ specialized => spec }
 import scala.reflect.ClassTag
 
