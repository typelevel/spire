--- conflicted
+++ resolved
@@ -17,6 +17,7 @@
 sealed trait SafeLong extends ScalaNumber with ScalaNumericConversions with Ordered[SafeLong] { lhs =>
 
   def isZero: Boolean
+  def nonZero: Boolean = !isZero
 
   def signum: Int
 
@@ -144,28 +145,8 @@
 
   def unary_-(): SafeLong
 
-<<<<<<< HEAD
-  def isZero: Boolean
-  def nonZero: Boolean
-
-  override def isValidInt: Boolean = {
-    if (!isLong) return false
-    val n = toLong
-    Int.MinValue <= n && n <= Int.MaxValue
-  }
-
-  def isValidLong: Boolean = {
-    if (!isLong) return false
-    val n = toLong
-    Long.MinValue <= n && n <= Long.MaxValue
-  }
-
-  def isLong: Boolean = fold(_ => true, _ => false)
-  def isBigInt: Boolean = fold(_ => false, _ => true)
-=======
   def isValidLong: Boolean
   def getLong: Option[Long]
->>>>>>> 11c5c035
 
   override def toByte: Byte = toLong.toByte
   override def toShort: Short = toLong.toShort
@@ -353,20 +334,6 @@
   }
 
   def >>(n: Int): SafeLong =
-<<<<<<< HEAD
-    if (n < 0) <<(-n) else if (n >= 64) SafeLongLong(0L) else SafeLongLong(x >> n)
-
-  def isZero: Boolean = x == 0
-  def nonZero: Boolean = x != 0
-
-  override def equals(that: Any): Boolean = that match {
-    case SafeLongLong(y) => x == y
-    case SafeLongBigInt(y) => x == y
-    case that: BigInt => if (that.bitLength > 63) false else that.toLong == x
-    case that => that == x
-    //case that => unifiedPrimitiveEquals(that)
-  }
-=======
     if (n >= 64) (if (x >= 0) SafeLong.zero else SafeLong(-1))
     else if (n >= 0) SafeLongLong(x >> n)
     else if (n == Int.MinValue) throw new ArithmeticException(">> MinValue not supported")
@@ -379,7 +346,6 @@
       case that: BigInt => if (that.bitLength > 63) false else that.toLong == x
       case that => that == x
     }
->>>>>>> 11c5c035
 
   def abs: SafeLong =
     if (x >= 0) this
@@ -471,18 +437,6 @@
   def <<(n: Int): SafeLong = SafeLong(x << n)
   def >>(n: Int): SafeLong = SafeLong(x >> n)
 
-<<<<<<< HEAD
-  def isZero: Boolean = x == 0
-  def nonZero: Boolean = x != 0
-
-  override def equals(that: Any): Boolean = that match {
-    case SafeLongLong(y) => x == y
-    case SafeLongBigInt(y) => x == y
-    case that: BigInt => x == that
-    case that => that == x
-    //case that => false
-  }
-=======
   override def equals(that: Any): Boolean =
     that match {
       case SafeLongLong(y) => false
@@ -490,7 +444,6 @@
       case that: BigInt => x == that
       case that => that == x
     }
->>>>>>> 11c5c035
 
   def abs: SafeLong =
     if (x.signum >= 0) this
